package fargate

import (
<<<<<<< HEAD
	"context"
	"fmt"

=======
>>>>>>> 345a583b
	"github.com/weaveworks/eksctl/pkg/cfn/manager"

	"github.com/pkg/errors"
	api "github.com/weaveworks/eksctl/pkg/apis/eksctl.io/v1alpha5"
	"github.com/weaveworks/eksctl/pkg/cfn/outputs"
	"github.com/weaveworks/eksctl/pkg/eks"
	"github.com/weaveworks/eksctl/pkg/fargate"
)

func (m *Manager) Create(ctx context.Context) error {
	ctl := m.ctl
	cfg := m.cfg
	if ok, err := ctl.CanOperate(cfg); !ok {
		return errors.Wrap(err, "couldn't check cluster operable status")
	}

<<<<<<< HEAD
	supportsFargate, err := ctl.SupportsFargate(cfg)
	if err != nil {
		return errors.Wrap(err, "couldn't check fargate support")
	}
	if !supportsFargate {
		return fmt.Errorf("Fargate is not supported for this cluster version. Please update the cluster to be at least eks.%d", fargate.MinPlatformVersion)
	}

	clusterStack, err := m.stackManager.DescribeClusterStack(ctx)
=======
	clusterStack, err := m.stackManager.DescribeClusterStack()
>>>>>>> 345a583b
	if err != nil {
		return errors.Wrap(err, "couldn't check cluster stack")
	}

	fargateRoleNeeded := false

	for _, profile := range cfg.FargateProfiles {
		if profile.PodExecutionRoleARN == "" {
			fargateRoleNeeded = true
			break
		}
	}

	if fargateRoleNeeded {
		if clusterStack != nil {
			if !m.fargateRoleExistsOnClusterStack(clusterStack) {
				err := ensureFargateRoleStackExists(ctx, cfg, ctl.Provider, m.stackManager)
				if err != nil {
					return errors.Wrap(err, "couldn't ensure fargate role exists")
				}
			}
			if err := ctl.LoadClusterIntoSpecFromStack(ctx, cfg, m.stackManager); err != nil {
				return errors.Wrap(err, "couldn't load cluster into spec")
			}
		} else {
			if err := ensureFargateRoleStackExists(ctx, cfg, ctl.Provider, m.stackManager); err != nil {
				return errors.Wrap(err, "couldn't ensure unowned cluster is ready for fargate")
			}
		}

		if !api.IsSetAndNonEmptyString(cfg.IAM.FargatePodExecutionRoleARN) {
			// Read back the default Fargate pod execution role ARN from CloudFormation:
			if err := m.stackManager.RefreshFargatePodExecutionRoleARN(ctx); err != nil {
				return errors.Wrap(err, "couldn't refresh role arn")
			}
		}
	}

	fargateClient := fargate.NewFromProvider(cfg.Metadata.Name, ctl.Provider, m.stackManager)
	if err := eks.DoCreateFargateProfiles(cfg, &fargateClient); err != nil {
		return errors.Wrap(err, "could not create fargate profiles")
	}
	clientSet, err := m.newStdClientSet()
	if err != nil {
		return errors.Wrap(err, "couldn't create kubernetes client")
	}
	return eks.ScheduleCoreDNSOnFargateIfRelevant(cfg, ctl, clientSet)
}

func (m *Manager) fargateRoleExistsOnClusterStack(clusterStack *manager.Stack) bool {
	for _, output := range clusterStack.Outputs {
		if *output.OutputKey == outputs.FargatePodExecutionRoleARN {
			return true
		}
	}
	return false
}<|MERGE_RESOLUTION|>--- conflicted
+++ resolved
@@ -1,12 +1,8 @@
 package fargate
 
 import (
-<<<<<<< HEAD
 	"context"
-	"fmt"
 
-=======
->>>>>>> 345a583b
 	"github.com/weaveworks/eksctl/pkg/cfn/manager"
 
 	"github.com/pkg/errors"
@@ -23,19 +19,7 @@
 		return errors.Wrap(err, "couldn't check cluster operable status")
 	}
 
-<<<<<<< HEAD
-	supportsFargate, err := ctl.SupportsFargate(cfg)
-	if err != nil {
-		return errors.Wrap(err, "couldn't check fargate support")
-	}
-	if !supportsFargate {
-		return fmt.Errorf("Fargate is not supported for this cluster version. Please update the cluster to be at least eks.%d", fargate.MinPlatformVersion)
-	}
-
 	clusterStack, err := m.stackManager.DescribeClusterStack(ctx)
-=======
-	clusterStack, err := m.stackManager.DescribeClusterStack()
->>>>>>> 345a583b
 	if err != nil {
 		return errors.Wrap(err, "couldn't check cluster stack")
 	}
