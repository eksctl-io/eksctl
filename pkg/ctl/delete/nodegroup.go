package delete

import (
	"fmt"
	"time"

	"github.com/weaveworks/eksctl/pkg/actions/nodegroup"

	"github.com/kris-nova/logger"
	"github.com/spf13/cobra"
	"github.com/spf13/pflag"

	api "github.com/weaveworks/eksctl/pkg/apis/eksctl.io/v1alpha5"
	"github.com/weaveworks/eksctl/pkg/authconfigmap"
	"github.com/weaveworks/eksctl/pkg/ctl/cmdutils"
	"github.com/weaveworks/eksctl/pkg/ctl/cmdutils/filter"
)

func deleteNodeGroupCmd(cmd *cmdutils.Cmd) {
	deleteNodeGroupWithRunFunc(cmd, func(cmd *cmdutils.Cmd, ng *api.NodeGroup, updateAuthConfigMap, deleteNodeGroupDrain, onlyMissing bool, maxGracePeriod time.Duration, disableEviction bool) error {
		return doDeleteNodeGroup(cmd, ng, updateAuthConfigMap, deleteNodeGroupDrain, onlyMissing, maxGracePeriod, disableEviction)
	})
}

func deleteNodeGroupWithRunFunc(cmd *cmdutils.Cmd, runFunc func(cmd *cmdutils.Cmd, ng *api.NodeGroup, updateAuthConfigMap, deleteNodeGroupDrain, onlyMissing bool, maxGracePeriod time.Duration, disableEviction bool) error) {
	cfg := api.NewClusterConfig()
	ng := api.NewNodeGroup()
	cmd.ClusterConfig = cfg

	var updateAuthConfigMap, deleteNodeGroupDrain, onlyMissing bool
	var maxGracePeriod time.Duration
	var disableEviction bool

	cmd.SetDescription("nodegroup", "Delete a nodegroup", "", "ng")

	cmd.CobraCommand.RunE = func(_ *cobra.Command, args []string) error {
		cmd.NameArg = cmdutils.GetNameArg(args)
		return runFunc(cmd, ng, updateAuthConfigMap, deleteNodeGroupDrain, onlyMissing, maxGracePeriod, disableEviction)
	}

	cmd.FlagSetGroup.InFlagSet("General", func(fs *pflag.FlagSet) {
		fs.StringVar(&cfg.Metadata.Name, "cluster", "", "EKS cluster name")
		cmdutils.AddRegionFlag(fs, &cmd.ProviderConfig)
		fs.StringVarP(&ng.Name, "name", "n", "", "Name of the nodegroup to delete")
		cmdutils.AddConfigFileFlag(fs, &cmd.ClusterConfigFile)
		cmdutils.AddApproveFlag(fs, cmd)
		cmdutils.AddNodeGroupFilterFlags(fs, &cmd.Include, &cmd.Exclude)
		fs.BoolVar(&onlyMissing, "only-missing", false, "Only delete nodegroups that are not defined in the given config file")
		cmdutils.AddUpdateAuthConfigMap(fs, &updateAuthConfigMap, "Remove nodegroup IAM role from aws-auth configmap")
		fs.BoolVar(&deleteNodeGroupDrain, "drain", true, "Drain and cordon all nodes in the nodegroup before deletion")
		defaultMaxGracePeriod, _ := time.ParseDuration("10m")
		fs.DurationVar(&maxGracePeriod, "max-grace-period", defaultMaxGracePeriod, "Maximum pods termination grace period")
		defaultDisableEviction := false
		fs.BoolVar(&disableEviction, "disable-eviction", defaultDisableEviction, "Force drain to use delete, even if eviction is supported. This will bypass checking PodDisruptionBudgets, use with caution.")

		cmd.Wait = false
		cmdutils.AddWaitFlag(fs, &cmd.Wait, "deletion of all resources")
		cmdutils.AddTimeoutFlag(fs, &cmd.ProviderConfig.WaitTimeout)
	})

	cmdutils.AddCommonFlagsForAWS(cmd.FlagSetGroup, &cmd.ProviderConfig, true)
}

func doDeleteNodeGroup(cmd *cmdutils.Cmd, ng *api.NodeGroup, updateAuthConfigMap, deleteNodeGroupDrain, onlyMissing bool, maxGracePeriod time.Duration, disableEviction bool) error {
	ngFilter := filter.NewNodeGroupFilter()

	if err := cmdutils.NewDeleteNodeGroupLoader(cmd, ng, ngFilter).Load(); err != nil {
		return err
	}

	cfg := cmd.ClusterConfig

	ctl, err := cmd.NewProviderForExistingCluster()
	if err != nil {
		return err
	}
	cmdutils.LogRegionAndVersionInfo(cfg.Metadata)

	if ok, err := ctl.CanOperate(cfg); !ok {
		return err
	}

	clientSet, err := ctl.NewStdClientSet(cfg)
	if err != nil {
		return err
	}

	stackManager := ctl.NewStackManager(cfg)

	if cmd.ClusterConfigFile != "" {
		logger.Info("comparing %d nodegroups defined in the given config (%q) against remote state", len(cfg.NodeGroups), cmd.ClusterConfigFile)
		if onlyMissing {
			err = ngFilter.SetOnlyRemote(ctl.Provider.EKS(), stackManager, cfg)
			if err != nil {
				return err
			}
		}
	} else {
		err := cmdutils.PopulateNodegroup(stackManager, ng.Name, cfg, ctl.Provider)
		if err != nil {
			return err
		}
	}

	logFiltered := cmdutils.ApplyFilter(cfg, ngFilter)

	logFiltered()

	if updateAuthConfigMap {
		for _, ng := range cfg.NodeGroups {
			if ng.IAM == nil || ng.IAM.InstanceRoleARN == "" {
				if err := ctl.GetNodeGroupIAM(stackManager, ng); err != nil {
					err := fmt.Sprintf("error getting instance role ARN for nodegroup %q: %v", ng.Name, err)
					logger.Warning("continuing with deletion, error occurred: %s", err)
				}
			}
		}
	}
	allNodeGroups := cmdutils.ToKubeNodeGroups(cfg)

	nodeGroupManager := nodegroup.New(cfg, ctl, clientSet)
	if deleteNodeGroupDrain {
		cmdutils.LogIntendedAction(cmd.Plan, "drain %d nodegroup(s) in cluster %q", len(allNodeGroups), cfg.Metadata.Name)
<<<<<<< HEAD
		err := nodeGroupManager.Drain(allNodeGroups, cmd.Plan, maxGracePeriod, 0, disableEviction)
=======
		err := nodeGroupManager.Drain(allNodeGroups, cmd.Plan, maxGracePeriod, false, disableEviction)
>>>>>>> 17493733
		if err != nil {
			logger.Warning("error occurred during drain, to skip drain use '--drain=false' flag")
			return err
		}
	}

	cmdutils.LogIntendedAction(cmd.Plan, "delete %d nodegroups from cluster %q", len(allNodeGroups), cfg.Metadata.Name)

	err = nodeGroupManager.Delete(cfg.NodeGroups, cfg.ManagedNodeGroups, cmd.Wait, cmd.Plan)
	if err != nil {
		return err
	}

	if updateAuthConfigMap {
		cmdutils.LogIntendedAction(cmd.Plan, "delete %d nodegroups from auth ConfigMap in cluster %q", len(cfg.NodeGroups), cfg.Metadata.Name)
		if !cmd.Plan {
			for _, ng := range cfg.NodeGroups {
				if ng.IAM != nil && ng.IAM.InstanceRoleARN != "" {
					if err := authconfigmap.RemoveNodeGroup(clientSet, ng); err != nil {
						logger.Warning(err.Error())
					}
				}
			}
		}
	}

	cmdutils.LogCompletedAction(cmd.Plan, "deleted %d nodegroup(s) from cluster %q", len(allNodeGroups), cfg.Metadata.Name)

	cmdutils.LogPlanModeWarning(cmd.Plan && len(allNodeGroups) > 0)

	return nil
}<|MERGE_RESOLUTION|>--- conflicted
+++ resolved
@@ -121,11 +121,7 @@
 	nodeGroupManager := nodegroup.New(cfg, ctl, clientSet)
 	if deleteNodeGroupDrain {
 		cmdutils.LogIntendedAction(cmd.Plan, "drain %d nodegroup(s) in cluster %q", len(allNodeGroups), cfg.Metadata.Name)
-<<<<<<< HEAD
-		err := nodeGroupManager.Drain(allNodeGroups, cmd.Plan, maxGracePeriod, 0, disableEviction)
-=======
-		err := nodeGroupManager.Drain(allNodeGroups, cmd.Plan, maxGracePeriod, false, disableEviction)
->>>>>>> 17493733
+		err := nodeGroupManager.Drain(allNodeGroups, cmd.Plan, maxGracePeriod, 0, false, disableEviction)
 		if err != nil {
 			logger.Warning("error occurred during drain, to skip drain use '--drain=false' flag")
 			return err
