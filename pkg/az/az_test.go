package az_test

import (
	"context"
	"fmt"

<<<<<<< HEAD
	"github.com/aws/aws-sdk-go/aws"
	"github.com/aws/aws-sdk-go/service/ec2"
=======
	"github.com/stretchr/testify/mock"

	"github.com/aws/aws-sdk-go-v2/aws"
	"github.com/aws/aws-sdk-go-v2/service/ec2"
	ec2types "github.com/aws/aws-sdk-go-v2/service/ec2/types"

>>>>>>> 506e8da5
	. "github.com/onsi/ginkgo"
	. "github.com/onsi/gomega"

	api "github.com/weaveworks/eksctl/pkg/apis/eksctl.io/v1alpha5"
	"github.com/weaveworks/eksctl/pkg/az"
	"github.com/weaveworks/eksctl/pkg/testutils/mockprovider"
)

var _ = Describe("AZ", func() {
	var (
		region string
		p      *mockprovider.MockProvider
	)

	BeforeEach(func() {
		region = "us-west-1"
		p = mockprovider.NewMockProvider()
	})

	When("1 AZ is available", func() {
		BeforeEach(func() {
			p.MockEC2().On("DescribeAvailabilityZones", mock.Anything, &ec2.DescribeAvailabilityZonesInput{
				Filters: []ec2types.Filter{
					{
						Name:   aws.String("region-name"),
						Values: []string{region},
					},
					{
						Name:   aws.String("state"),
						Values: []string{string(ec2types.AvailabilityZoneStateAvailable)},
					},
					{
						Name:   aws.String("zone-type"),
						Values: []*string{aws.String(ec2.LocationTypeAvailabilityZone)},
					},
				},
			}).Return(&ec2.DescribeAvailabilityZonesOutput{
				AvailabilityZones: []ec2types.AvailabilityZone{
					createAvailabilityZone(region, ec2types.AvailabilityZoneStateAvailable, "zone1"),
				},
			}, nil)
		})

		It("errors", func() {
			_, err := az.GetAvailabilityZones(context.Background(), p.MockEC2(), region)
			Expect(err).To(MatchError("only 1 zones discovered [zone1], at least 2 are required"))
		})
	})

	When("2 AZs are available", func() {
		BeforeEach(func() {
			p.MockEC2().On("DescribeAvailabilityZones", mock.Anything, &ec2.DescribeAvailabilityZonesInput{
				Filters: []ec2types.Filter{
					{
						Name:   aws.String("region-name"),
						Values: []string{region},
					},
					{
						Name:   aws.String("state"),
						Values: []string{string(ec2types.AvailabilityZoneStateAvailable)},
					},
					{
						Name:   aws.String("zone-type"),
						Values: []*string{aws.String(ec2.LocationTypeAvailabilityZone)},
					},
				},
			}).Return(&ec2.DescribeAvailabilityZonesOutput{
				AvailabilityZones: []ec2types.AvailabilityZone{
					createAvailabilityZone(region, ec2types.AvailabilityZoneStateAvailable, "zone1"),
					createAvailabilityZone(region, ec2types.AvailabilityZoneStateAvailable, "zone2"),
				},
			}, nil)
		})

		It("should return the 2 available AZs", func() {
			zones, err := az.GetAvailabilityZones(context.Background(), p.MockEC2(), region)
			Expect(err).NotTo(HaveOccurred())
			Expect(zones).To(HaveLen(2))
			Expect(zones).To(ConsistOf("zone1", "zone2"))
		})
	})

	When("3 AZs are available", func() {
		BeforeEach(func() {
			p.MockEC2().On("DescribeAvailabilityZones", mock.Anything, &ec2.DescribeAvailabilityZonesInput{
				Filters: []ec2types.Filter{
					{
						Name:   aws.String("region-name"),
						Values: []string{region},
					},
					{
						Name:   aws.String("state"),
						Values: []string{string(ec2types.AvailabilityZoneStateAvailable)},
					},
					{
						Name:   aws.String("zone-type"),
						Values: []*string{aws.String(ec2.LocationTypeAvailabilityZone)},
					},
				},
			}).Return(&ec2.DescribeAvailabilityZonesOutput{
				AvailabilityZones: []ec2types.AvailabilityZone{
					createAvailabilityZone(region, ec2types.AvailabilityZoneStateAvailable, "zone1"),
					createAvailabilityZone(region, ec2types.AvailabilityZoneStateAvailable, "zone2"),
					createAvailabilityZone(region, ec2types.AvailabilityZoneStateAvailable, "zone3"),
				},
			}, nil)
		})

		It("should return the 3 available AZs", func() {
			zones, err := az.GetAvailabilityZones(context.Background(), p.MockEC2(), region)
			Expect(err).NotTo(HaveOccurred())
			Expect(zones).To(HaveLen(3))
			Expect(zones).To(ConsistOf("zone1", "zone2", "zone3"))
		})
	})

	When("more than 3 AZs are available", func() {
		BeforeEach(func() {
			p.MockEC2().On("DescribeAvailabilityZones", mock.Anything, &ec2.DescribeAvailabilityZonesInput{
				Filters: []ec2types.Filter{
					{
						Name:   aws.String("region-name"),
						Values: []string{region},
					},
					{
						Name:   aws.String("state"),
						Values: []string{string(ec2types.AvailabilityZoneStateAvailable)},
					},
					{
						Name:   aws.String("zone-type"),
						Values: []*string{aws.String(ec2.LocationTypeAvailabilityZone)},
					},
				},
			}).Return(&ec2.DescribeAvailabilityZonesOutput{
				AvailabilityZones: []ec2types.AvailabilityZone{
					createAvailabilityZone(region, ec2types.AvailabilityZoneStateAvailable, "zone1"),
					createAvailabilityZone(region, ec2types.AvailabilityZoneStateAvailable, "zone2"),
					createAvailabilityZone(region, ec2types.AvailabilityZoneStateAvailable, "zone3"),
					createAvailabilityZone(region, ec2types.AvailabilityZoneStateAvailable, "zone4"),
				},
			}, nil)
		})

		It("should return a random set of 3 available AZs", func() {
			zones, err := az.GetAvailabilityZones(context.Background(), p.MockEC2(), region)
			Expect(err).NotTo(HaveOccurred())
			Expect(zones).To(HaveLen(3))
			Expect(zonesAreUnique(zones)).To(BeTrue())
		})
	})

	When("fetching the AZs errors", func() {
		BeforeEach(func() {
			p.MockEC2().On("DescribeAvailabilityZones", mock.Anything, &ec2.DescribeAvailabilityZonesInput{
				Filters: []ec2types.Filter{
					{
						Name:   aws.String("region-name"),
						Values: []string{region},
					},
					{
						Name:   aws.String("state"),
						Values: []string{string(ec2types.AvailabilityZoneStateAvailable)},
					},
					{
						Name:   aws.String("zone-type"),
						Values: []*string{aws.String(ec2.LocationTypeAvailabilityZone)},
					},
				},
			}).Return(&ec2.DescribeAvailabilityZonesOutput{}, fmt.Errorf("foo"))
		})

		It("errors", func() {
			_, err := az.GetAvailabilityZones(context.Background(), p.MockEC2(), region)
			Expect(err).To(MatchError(fmt.Sprintf("error getting availability zones for region %s: foo", region)))
		})
	})

	When("the region contains zones that are denylisted", func() {
		BeforeEach(func() {
			region = api.RegionCNNorth1

			p.MockEC2().On("DescribeAvailabilityZones", mock.Anything, &ec2.DescribeAvailabilityZonesInput{
				Filters: []ec2types.Filter{
					{
						Name:   aws.String("region-name"),
						Values: []string{region},
					},
					{
						Name:   aws.String("state"),
						Values: []string{string(ec2types.AvailabilityZoneStateAvailable)},
					},
					{
						Name:   aws.String("zone-type"),
						Values: []*string{aws.String(ec2.LocationTypeAvailabilityZone)},
					},
				},
			}).Return(&ec2.DescribeAvailabilityZonesOutput{
				AvailabilityZones: []ec2types.AvailabilityZone{
					createAvailabilityZone(region, ec2types.AvailabilityZoneStateAvailable, "zone1"),
					createAvailabilityZone(region, ec2types.AvailabilityZoneStateAvailable, "zone2"),
					createAvailabilityZoneWithID(region, ec2types.AvailabilityZoneStateAvailable, "zone3", "cnn1-az4"),
				},
			}, nil)
		})

		It("should not use the denylisted zones", func() {
			zones, err := az.GetAvailabilityZones(context.Background(), p.MockEC2(), region)
			Expect(err).NotTo(HaveOccurred())
			Expect(zones).To(HaveLen(2))
			Expect(zones).To(ConsistOf("zone1", "zone2"))
		})
	})

	When("using us-east-1", func() {
		BeforeEach(func() {
			region = "us-east-1"

			p.MockEC2().On("DescribeAvailabilityZones", mock.Anything, &ec2.DescribeAvailabilityZonesInput{
				Filters: []ec2types.Filter{
					{
						Name:   aws.String("region-name"),
						Values: []string{region},
					},
					{
						Name:   aws.String("state"),
						Values: []string{string(ec2types.AvailabilityZoneStateAvailable)},
					},
					{
						Name:   aws.String("zone-type"),
						Values: []*string{aws.String(ec2.LocationTypeAvailabilityZone)},
					},
				},
			}).Return(&ec2.DescribeAvailabilityZonesOutput{
				AvailabilityZones: []ec2types.AvailabilityZone{
					createAvailabilityZone(region, ec2types.AvailabilityZoneStateAvailable, "zone1"),
					createAvailabilityZone(region, ec2types.AvailabilityZoneStateAvailable, "zone2"),
					createAvailabilityZone(region, ec2types.AvailabilityZoneStateAvailable, "zone3"),
					createAvailabilityZone(region, ec2types.AvailabilityZoneStateAvailable, "zone4"),
				},
			}, nil)
		})

		It("should only use 2 AZs, rather than the default 3", func() {
			zones, err := az.GetAvailabilityZones(context.Background(), p.MockEC2(), region)
			Expect(err).NotTo(HaveOccurred())
			Expect(zones).To(HaveLen(2))
			Expect(zonesAreUnique(zones)).To(BeTrue())
		})
	})
})

func zonesAreUnique(zones []string) bool {
	mapZones := make(map[string]interface{})
	for _, z := range zones {
		mapZones[z] = nil
	}
	return len(mapZones) == len(zones)
}

func createAvailabilityZone(region string, state ec2types.AvailabilityZoneState, zone string) ec2types.AvailabilityZone {
	return createAvailabilityZoneWithID(region, state, zone, "id-"+zone)
}

func createAvailabilityZoneWithID(region string, state ec2types.AvailabilityZoneState, zone, zoneID string) ec2types.AvailabilityZone {
	return ec2types.AvailabilityZone{
		RegionName: aws.String(region),
		State:      state,
		ZoneName:   aws.String(zone),
		ZoneId:     aws.String(zoneID),
	}
}<|MERGE_RESOLUTION|>--- conflicted
+++ resolved
@@ -4,19 +4,12 @@
 	"context"
 	"fmt"
 
-<<<<<<< HEAD
-	"github.com/aws/aws-sdk-go/aws"
-	"github.com/aws/aws-sdk-go/service/ec2"
-=======
-	"github.com/stretchr/testify/mock"
-
 	"github.com/aws/aws-sdk-go-v2/aws"
 	"github.com/aws/aws-sdk-go-v2/service/ec2"
 	ec2types "github.com/aws/aws-sdk-go-v2/service/ec2/types"
-
->>>>>>> 506e8da5
 	. "github.com/onsi/ginkgo"
 	. "github.com/onsi/gomega"
+	"github.com/stretchr/testify/mock"
 
 	api "github.com/weaveworks/eksctl/pkg/apis/eksctl.io/v1alpha5"
 	"github.com/weaveworks/eksctl/pkg/az"
@@ -48,7 +41,7 @@
 					},
 					{
 						Name:   aws.String("zone-type"),
-						Values: []*string{aws.String(ec2.LocationTypeAvailabilityZone)},
+						Values: []string{string(ec2types.LocationTypeAvailabilityZone)},
 					},
 				},
 			}).Return(&ec2.DescribeAvailabilityZonesOutput{
@@ -78,7 +71,7 @@
 					},
 					{
 						Name:   aws.String("zone-type"),
-						Values: []*string{aws.String(ec2.LocationTypeAvailabilityZone)},
+						Values: []string{string(ec2types.LocationTypeAvailabilityZone)},
 					},
 				},
 			}).Return(&ec2.DescribeAvailabilityZonesOutput{
@@ -111,7 +104,7 @@
 					},
 					{
 						Name:   aws.String("zone-type"),
-						Values: []*string{aws.String(ec2.LocationTypeAvailabilityZone)},
+						Values: []string{string(ec2types.LocationTypeAvailabilityZone)},
 					},
 				},
 			}).Return(&ec2.DescribeAvailabilityZonesOutput{
@@ -145,7 +138,7 @@
 					},
 					{
 						Name:   aws.String("zone-type"),
-						Values: []*string{aws.String(ec2.LocationTypeAvailabilityZone)},
+						Values: []string{string(ec2types.LocationTypeAvailabilityZone)},
 					},
 				},
 			}).Return(&ec2.DescribeAvailabilityZonesOutput{
@@ -180,7 +173,7 @@
 					},
 					{
 						Name:   aws.String("zone-type"),
-						Values: []*string{aws.String(ec2.LocationTypeAvailabilityZone)},
+						Values: []string{string(ec2types.LocationTypeAvailabilityZone)},
 					},
 				},
 			}).Return(&ec2.DescribeAvailabilityZonesOutput{}, fmt.Errorf("foo"))
@@ -208,7 +201,7 @@
 					},
 					{
 						Name:   aws.String("zone-type"),
-						Values: []*string{aws.String(ec2.LocationTypeAvailabilityZone)},
+						Values: []string{string(ec2types.LocationTypeAvailabilityZone)},
 					},
 				},
 			}).Return(&ec2.DescribeAvailabilityZonesOutput{
@@ -244,7 +237,7 @@
 					},
 					{
 						Name:   aws.String("zone-type"),
-						Values: []*string{aws.String(ec2.LocationTypeAvailabilityZone)},
+						Values: []string{string(ec2types.LocationTypeAvailabilityZone)},
 					},
 				},
 			}).Return(&ec2.DescribeAvailabilityZonesOutput{
