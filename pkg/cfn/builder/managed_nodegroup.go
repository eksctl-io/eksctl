--- conflicted
+++ resolved
@@ -5,6 +5,7 @@
 	"fmt"
 
 	ekstypes "github.com/aws/aws-sdk-go-v2/service/eks/types"
+	"github.com/aws/aws-sdk-go/service/eks"
 
 	ec2types "github.com/aws/aws-sdk-go-v2/service/ec2/types"
 
@@ -265,37 +266,22 @@
 
 func getAMIType(ng *api.ManagedNodeGroup, instanceType string) ekstypes.AMITypes {
 	amiTypeMapping := map[string]struct {
-<<<<<<< HEAD
-		X86    string
+		X86x64 string
 		X86GPU string
 		ARM    string
 		ARMGPU string
 	}{
 		api.NodeImageFamilyAmazonLinux2: {
-			X86:    eks.AMITypesAl2X8664,
+			X86x64: eks.AMITypesAl2X8664,
 			X86GPU: eks.AMITypesAl2X8664Gpu,
 			ARM:    eks.AMITypesAl2Arm64,
 		},
 		api.NodeImageFamilyBottlerocket: {
-			X86: eks.AMITypesBottlerocketX8664,
+			X86x64: eks.AMITypesBottlerocketX8664,
 			//TODO reference aws-sdk-go variable when published
 			X86GPU: "BOTTLEROCKET_x86_64_NVIDIA",
 			ARM:    eks.AMITypesBottlerocketArm64,
 			ARMGPU: "BOTTLEROCKET_ARM_64_NVIDIA",
-=======
-		X86x64 ekstypes.AMITypes
-		GPU    ekstypes.AMITypes
-		ARM    ekstypes.AMITypes
-	}{
-		api.NodeImageFamilyAmazonLinux2: {
-			X86x64: ekstypes.AMITypesAl2X8664,
-			GPU:    ekstypes.AMITypesAl2X8664Gpu,
-			ARM:    ekstypes.AMITypesAl2Arm64,
-		},
-		api.NodeImageFamilyBottlerocket: {
-			X86x64: ekstypes.AMITypesBottlerocketX8664,
-			ARM:    ekstypes.AMITypesBottlerocketArm64,
->>>>>>> 02bd1768
 		},
 	}
 
