--- conflicted
+++ resolved
@@ -56,18 +56,10 @@
 - OIDC is enabled
 - managed addons are defined as shows above
 - version must be => 1.21
-<<<<<<< HEAD
-- setting vpc.NAT is not allowed
-- serviceIPv4CIDR is not supported together with IPv6
-- AutoAllocateIPv6 is not supported together with IPv6
 - unmanaged nodegroups are not yet supported with IPv6 clusters
 - nodegroup creation is not supported with un-owned IPv6 clusters
-- `vpc.NAT` and `serviceIPv4CIDR` fields are created by eksctl for
-  ipv6 clusters and thus, are not supported configuration options
-=======
 - `vpc.NAT` and `serviceIPv4CIDR` fields are created by eksctl for ipv6 clusters and thus, are not supported configuration options
 - AutoAllocateIPv6 is not supported together with IPv6
->>>>>>> 568d8476
 
 The default value is `IPv4`.
 
