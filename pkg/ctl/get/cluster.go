package get

import (
	"context"
	"fmt"
	"os"
	"strings"
	"time"

	awseks "github.com/aws/aws-sdk-go/service/eks"
	"k8s.io/apimachinery/pkg/util/sets"

	"github.com/weaveworks/eksctl/pkg/actions/cluster"
	"github.com/weaveworks/eksctl/pkg/eks"
	"github.com/weaveworks/eksctl/pkg/printers"

	"github.com/kris-nova/logger"
	"github.com/spf13/cobra"
	"github.com/spf13/pflag"

	api "github.com/weaveworks/eksctl/pkg/apis/eksctl.io/v1alpha5"
	"github.com/weaveworks/eksctl/pkg/ctl/cmdutils"
)

func getClusterCmd(cmd *cmdutils.Cmd) {
	cfg := api.NewClusterConfig()
	cmd.ClusterConfig = cfg

	var listAllRegions bool

	params := &getCmdParams{}

	cmd.SetDescription("cluster", "Get cluster(s)", "", "clusters")

	cmd.CobraCommand.RunE = func(_ *cobra.Command, args []string) error {
		cmd.NameArg = cmdutils.GetNameArg(args)
		return doGetCluster(cmd, params, listAllRegions)
	}

	cmd.FlagSetGroup.InFlagSet("General", func(fs *pflag.FlagSet) {
		fs.StringVarP(&cfg.Metadata.Name, "name", "n", "", "EKS cluster name")
		fs.BoolVarP(&listAllRegions, "all-regions", "A", false, "List clusters across all supported regions")
		cmdutils.AddRegionFlag(fs, &cmd.ProviderConfig)
		cmdutils.AddCommonFlagsForGetCmd(fs, &params.chunkSize, &params.output)
		cmdutils.AddTimeoutFlag(fs, &cmd.ProviderConfig.WaitTimeout)
		cmdutils.AddConfigFileFlag(fs, &cmd.ClusterConfigFile)
	})

	cmdutils.AddCommonFlagsForAWS(cmd.FlagSetGroup, &cmd.ProviderConfig, false)
}

func doGetCluster(cmd *cmdutils.Cmd, params *getCmdParams, listAllRegions bool) error {
	if err := cmdutils.NewGetClusterLoader(cmd).Load(); err != nil {
		return err
	}
	cfg := cmd.ClusterConfig
	regionGiven := cfg.Metadata.Region != "" // eks.New resets this field, so we need to check if it was set in the first place

	if params.output != printers.TableType {
		logger.Writer = os.Stderr
	}

	ctl, err := cmd.NewCtl()
	if err != nil {
		return err
	}

	if regionGiven && listAllRegions {
		logger.Warning("--region=%s is ignored, as --all-regions is given", cfg.Metadata.Region)
	}

	if cfg.Metadata.Name != "" && cmd.NameArg != "" {
		return cmdutils.ErrClusterFlagAndArg(cmd, cfg.Metadata.Name, cmd.NameArg)
	}

	if cmd.NameArg != "" {
		cfg.Metadata.Name = cmd.NameArg
	}

	if cfg.Metadata.Name != "" && listAllRegions {
		return fmt.Errorf("--all-regions is for listing all clusters, it must be used without cluster name flag/argument")
	}

	if params.output != printers.TableType {
		// log warnings and errors to stdout
		logger.Writer = os.Stderr
	}

	ctx := context.TODO()
	if cfg.Metadata.Name == "" {
		return getAndPrinterClusters(ctx, ctl, params, listAllRegions)
	}

	return getAndPrintCluster(ctx, cfg, ctl, params)
}

func getAndPrinterClusters(ctx context.Context, ctl *eks.ClusterProvider, params *getCmdParams, listAllRegions bool) error {
	printer, err := printers.NewPrinter(params.output)
	if err != nil {
		return err
	}

	if params.output == printers.TableType {
		addGetClustersSummaryTableColumns(printer.(*printers.TablePrinter))
	}

	clusters, err := cluster.GetClusters(ctx, ctl.Provider, listAllRegions, params.chunkSize)
	if err != nil {
		return err
	}

	return printer.PrintObjWithKind("clusters", clusters, os.Stdout)
}

func addGetClustersSummaryTableColumns(printer *printers.TablePrinter) {
	printer.AddColumn("NAME", func(c cluster.Description) string {
		return c.Name
	})
	printer.AddColumn("REGION", func(c cluster.Description) string {
		return c.Region
	})
	printer.AddColumn("EKSCTL CREATED", func(c cluster.Description) api.EKSCTLCreated {
		return c.Owned
	})
}

func getAndPrintCluster(ctx context.Context, cfg *api.ClusterConfig, ctl *eks.ClusterProvider, params *getCmdParams) error {
	printer, err := printers.NewPrinter(params.output)
	if err != nil {
		return err
	}

	if params.output == printers.TableType {
		addGetClusterSummaryTableColumns(printer.(*printers.TablePrinter))
	}

<<<<<<< HEAD
	cluster, err := ctl.GetCluster(context.TODO(), cfg.Metadata.Name)
=======
	cluster, err := ctl.GetCluster(ctx, cfg.Metadata.Name)
>>>>>>> 506e8da5

	if err != nil {
		return err
	}

	return printer.PrintObjWithKind("clusters", []*awseks.Cluster{cluster}, os.Stdout)
}

func addGetClusterSummaryTableColumns(printer *printers.TablePrinter) {
	printer.AddColumn("NAME", func(c *awseks.Cluster) string {
		if c.Name == nil {
			return "-"
		}
		return *c.Name
	})
	printer.AddColumn("VERSION", func(c *awseks.Cluster) string {
		if c.Version == nil {
			return "-"
		}
		return *c.Version
	})
	printer.AddColumn("STATUS", func(c *awseks.Cluster) string {
		if c.Status == nil {
			return "-"
		}
		return *c.Status
	})
	printer.AddColumn("CREATED", func(c *awseks.Cluster) string {
		if c.CreatedAt == nil {
			return "-"
		}
		return c.CreatedAt.Format(time.RFC3339)
	})
	printer.AddColumn("VPC", func(c *awseks.Cluster) string {
		if c.ResourcesVpcConfig == nil {
			return "-"
		}
		return *c.ResourcesVpcConfig.VpcId
	})
	printer.AddColumn("SUBNETS", func(c *awseks.Cluster) string {
		if c.ResourcesVpcConfig == nil || c.ResourcesVpcConfig.SubnetIds == nil {
			return "-"
		}
		subnets := sets.NewString()
		for _, subnetid := range c.ResourcesVpcConfig.SubnetIds {
			if api.IsSetAndNonEmptyString(subnetid) {
				subnets.Insert(*subnetid)
			}
		}
		return strings.Join(subnets.List(), ",")
	})
	printer.AddColumn("SECURITYGROUPS", func(c *awseks.Cluster) string {
		if c.ResourcesVpcConfig == nil || c.ResourcesVpcConfig.SecurityGroupIds == nil {
			return "-"
		}
		groups := sets.NewString()
		for _, sg := range c.ResourcesVpcConfig.SecurityGroupIds {
			if api.IsSetAndNonEmptyString(sg) {
				groups.Insert(*sg)
			}
		}
		return strings.Join(groups.List(), ",")
	})

	printer.AddColumn("PROVIDER", func(c *awseks.Cluster) string {
		if c.ConnectorConfig != nil {
			return *c.ConnectorConfig.Provider
		}
		return "EKS"
	})
}<|MERGE_RESOLUTION|>--- conflicted
+++ resolved
@@ -134,11 +134,7 @@
 		addGetClusterSummaryTableColumns(printer.(*printers.TablePrinter))
 	}
 
-<<<<<<< HEAD
-	cluster, err := ctl.GetCluster(context.TODO(), cfg.Metadata.Name)
-=======
 	cluster, err := ctl.GetCluster(ctx, cfg.Metadata.Name)
->>>>>>> 506e8da5
 
 	if err != nil {
 		return err
