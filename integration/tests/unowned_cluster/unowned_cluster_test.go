//go:build integration
// +build integration

//revive:disable Not changing package name
<<<<<<< HEAD
package unowned
=======
package unowned_clusters
>>>>>>> ad4b972a

import (
	"encoding/json"
	"fmt"
	"os"
	"strings"
	"testing"
	"time"

	"github.com/aws/aws-sdk-go/aws"
	cfn "github.com/aws/aws-sdk-go/service/cloudformation"
	awseks "github.com/aws/aws-sdk-go/service/eks"
	"github.com/aws/aws-sdk-go/service/kms"
	. "github.com/onsi/ginkgo"
	. "github.com/onsi/gomega"
	"github.com/onsi/gomega/gbytes"

	. "github.com/weaveworks/eksctl/integration/runner"
	"github.com/weaveworks/eksctl/integration/tests"
	api "github.com/weaveworks/eksctl/pkg/apis/eksctl.io/v1alpha5"
	"github.com/weaveworks/eksctl/pkg/eks"
	"github.com/weaveworks/eksctl/pkg/testutils"
)

var params *tests.Params

func init() {
	// Call testing.Init() prior to tests.NewParams(), as otherwise -test.* will not be recognised. See also: https://golang.org/doc/go1.13#testing
	testing.Init()
	params = tests.NewParams("unowned")
}

func TestE2E(t *testing.T) {
	testutils.RegisterAndRun(t)
}

var _ = Describe("(Integration) [non-eksctl cluster & nodegroup support]", func() {
	var (
		stackName, ng1, mng1, mng2 string
		version                    = "1.20"
		upgradeVersion             = "1.21"
		ctl                        api.ClusterProvider
		configFile                 *os.File
		cfg                        *api.ClusterConfig
		kmsKeyARN                  *string
	)

	BeforeSuite(func() {
		ng1 = "ng-1"
		mng1 = "mng-1"
		mng2 = "mng-2"
		stackName = fmt.Sprintf("eksctl-%s", params.ClusterName)
		cfg = &api.ClusterConfig{
			TypeMeta: api.ClusterConfigTypeMeta(),
			Metadata: &api.ClusterMeta{
				Version: version,
				Name:    params.ClusterName,
				Region:  params.Region,
			},
		}

		var err error
		configFile, err = os.CreateTemp("", "")
		Expect(err).NotTo(HaveOccurred())

		if !params.SkipCreate {
			clusterProvider, err := eks.New(&api.ProviderConfig{Region: params.Region}, cfg)
			Expect(err).NotTo(HaveOccurred())
			ctl = clusterProvider.Provider
			cfg.VPC = createClusterWithNodeGroup(params.ClusterName, stackName, mng1, version, ctl)

			kmsClient := kms.New(ctl.ConfigProvider())
			output, err := kmsClient.CreateKey(&kms.CreateKeyInput{
				Description: aws.String(fmt.Sprintf("Key to test KMS encryption on EKS cluster %s", params.ClusterName)),
			})
			Expect(err).NotTo(HaveOccurred())
			kmsKeyARN = output.KeyMetadata.Arn
		}
	})

	AfterSuite(func() {
		if !params.SkipCreate && !params.SkipDelete {
			deleteStack(stackName, ctl)

			kmsClient := kms.New(ctl.ConfigProvider())
			_, err := kmsClient.ScheduleKeyDeletion(&kms.ScheduleKeyDeletionInput{
				KeyId:               kmsKeyARN,
				PendingWindowInDays: aws.Int64(7),
			})
			Expect(err).NotTo(HaveOccurred())
		}
		Expect(os.RemoveAll(configFile.Name())).To(Succeed())

	})

	It("supports creating nodegroups", func() {
		cfg.NodeGroups = []*api.NodeGroup{{
			NodeGroupBase: &api.NodeGroupBase{
				Name: ng1,
			}},
		}
		// write config file so that the nodegroup creates have access to the vpc spec
		configData, err := json.Marshal(&cfg)
		Expect(err).NotTo(HaveOccurred())
		Expect(os.WriteFile(configFile.Name(), configData, 0755)).To(Succeed())
		cmd := params.EksctlCreateNodegroupCmd.
			WithArgs(
				"--config-file", configFile.Name(),
				"--verbose", "2",
			)
		Expect(cmd).To(RunSuccessfully())
	})

	It("supports creating managed nodegroups", func() {
		cfg.ManagedNodeGroups = []*api.ManagedNodeGroup{{
			NodeGroupBase: &api.NodeGroupBase{
				Name: mng2,
			}},
		}
		// write config file so that the nodegroup creates have access to the vpc spec
		configData, err := json.Marshal(&cfg)
		Expect(err).NotTo(HaveOccurred())
		Expect(os.WriteFile(configFile.Name(), configData, 0755)).To(Succeed())
		cmd := params.EksctlCreateNodegroupCmd.
			WithArgs(
				"--config-file", configFile.Name(),
				"--verbose", "2",
			)
		Expect(cmd).To(RunSuccessfully())
	})

	It("supports getting non-eksctl resources", func() {
		By("getting clusters")
		cmd := params.EksctlGetCmd.
			WithArgs(
				"clusters",
				"--verbose", "2",
			)
		Expect(cmd).To(RunSuccessfullyWithOutputStringLines(
			ContainElement(ContainSubstring(params.ClusterName)),
		))

		By("getting nodegroups")
		cmd = params.EksctlGetCmd.
			WithArgs(
				"nodegroups",
				"--cluster", params.ClusterName,
				"--verbose", "2",
			)
		Expect(cmd).To(RunSuccessfullyWithOutputStringLines(
			ContainElement(ContainSubstring(ng1)),
		))
		Expect(cmd).To(RunSuccessfullyWithOutputStringLines(
			ContainElement(ContainSubstring(mng1)),
		))
		Expect(cmd).To(RunSuccessfullyWithOutputStringLines(
			ContainElement(ContainSubstring(mng2)),
		))
	})

	It("supports labels", func() {
		By("setting labels on a managed nodegroup")
		cmd := params.EksctlSetLabelsCmd.
			WithArgs(
				"--cluster", params.ClusterName,
				"--nodegroup", mng1,
				"--labels", "key=value",
				"--verbose", "2",
			)
		Expect(cmd).To(RunSuccessfully())

		By("getting labels for a managed nodegroup")
		cmd = params.EksctlGetCmd.
			WithArgs(
				"labels",
				"--cluster", params.ClusterName,
				"--nodegroup", mng1,
				"--verbose", "2",
			)
			// It sometimes takes forever for the above set to take effect
		Eventually(func() *gbytes.Buffer { return cmd.Run().Out }, time.Minute*4).Should(gbytes.Say("key=value"))

		By("unsetting labels on a managed nodegroup")
		cmd = params.EksctlUnsetLabelsCmd.
			WithArgs(
				"--cluster", params.ClusterName,
				"--nodegroup", mng1,
				"--labels", "key",
				"--verbose", "2",
			)
		Expect(cmd).To(RunSuccessfully())
	})

	It("supports IRSA", func() {
		By("enabling OIDC")
		cmd := params.EksctlUtilsCmd.
			WithArgs(
				"associate-iam-oidc-provider",
				"--cluster", params.ClusterName,
				"--approve",
				"--verbose", "2",
			)
		Expect(cmd).To(RunSuccessfully())

		By("creating an IAMServiceAccount")
		cmd = params.EksctlCreateCmd.
			WithArgs(
				"iamserviceaccount",
				"--cluster", params.ClusterName,
				"--name", "test-sa",
				"--namespace", "default",
				"--attach-policy-arn",
				"arn:aws:iam::aws:policy/AmazonEKS_CNI_Policy",
				"--approve",
				"--verbose", "2",
			)
		Expect(cmd).To(RunSuccessfully())

		By("getting IAMServiceAccounts")
		cmd = params.EksctlGetCmd.
			WithArgs(
				"iamserviceaccounts",
				"--cluster", params.ClusterName,
				"--verbose", "2",
			)
		Expect(cmd).To(RunSuccessfullyWithOutputStringLines(
			ContainElement(ContainSubstring("test-sa")),
		))
	})

	It("supports cluster upgrades", func() {
		By("upgrading the cluster")
		cmd := params.EksctlUpgradeCmd.
			WithArgs(
				"cluster",
				"--name", params.ClusterName,
				"--version", upgradeVersion,
				"--timeout", "1h30m",
				"--approve",
				"--verbose", "2",
			)
		Expect(cmd).To(RunSuccessfully())
	})

	It("supports addons", func() {
		By("creating an addon")
		cmd := params.EksctlCreateCmd.
			WithArgs(
				"addon",
				"--cluster", params.ClusterName,
				"--name", "vpc-cni",
				"--wait",
				"--force",
				"--version", "latest",
				"--verbose", "2",
			)
		Expect(cmd).To(RunSuccessfully())

		By("getting an addon")
		cmd = params.EksctlGetCmd.
			WithArgs(
				"addons",
				"--cluster", params.ClusterName,
				"--verbose", "2",
			)
		Expect(cmd).To(RunSuccessfullyWithOutputStringLines(
			ContainElement(ContainSubstring("vpc-cni")),
		))
		Expect(cmd).To(RunSuccessfullyWithOutputStringLines(
			ContainElement(ContainSubstring("ACTIVE")),
		))
	})

	It("supports fargate", func() {
		By("creating a fargate profile")
		cmd := params.EksctlCreateCmd.
			WithArgs(
				"fargateprofile",
				"--cluster", params.ClusterName,
				"--name", "fp-test",
				"--namespace", "default",
			)
		Expect(cmd).To(RunSuccessfullyWithOutputStringLines(
			ContainElement(SatisfyAll(ContainSubstring("created"), ContainSubstring("fp-test"))),
		))

		By("getting a fargate profile")
		cmd = params.EksctlGetCmd.
			WithArgs(
				"fargateprofile",
				"--cluster", params.ClusterName,
				"--verbose", "2",
			)
		Expect(cmd).To(RunSuccessfullyWithOutputStringLines(
			ContainElement(ContainSubstring("fp-test")),
		))

		By("deleting a fargate profile")
		cmd = params.EksctlDeleteCmd.
			WithArgs(
				"fargateprofile",
				"--cluster", params.ClusterName,
				"--name", "fp-test",
				"--wait",
			)
		Expect(cmd).To(RunSuccessfullyWithOutputStringLines(
			ContainElement(SatisfyAll(ContainSubstring("deleted"), ContainSubstring("fp-test"))),
		))
	})

	It("supports managed nodegroup upgrades", func() {
		cmd := params.EksctlUpgradeCmd.
			WithArgs(
				"nodegroup",
				"--name", mng1,
				"--cluster", params.ClusterName,
				"--kubernetes-version", upgradeVersion,
				"--timeout", "1h30m",
				"--wait",
				"--verbose", "2",
			)
		Expect(cmd).To(RunSuccessfully())
	})

	It("supports draining and scaling nodegroups", func() {
		By("scaling a nodegroup")
		cmd := params.EksctlScaleNodeGroupCmd.
			WithArgs(
				"--name", mng1,
				"--nodes", "2",
				"--nodes-max", "3",
				"--cluster", params.ClusterName,
				"--verbose", "2",
			)
		Expect(cmd).To(RunSuccessfully())

		By("draining a nodegroup")
		cmd = params.EksctlDrainNodeGroupCmd.
			WithArgs(
				"--cluster", params.ClusterName,
				"--name", mng1,
				"--verbose", "2",
			)
		Expect(cmd).To(RunSuccessfully())
	})

	It("supports deleting nodegroups", func() {
		cmd := params.EksctlDeleteCmd.
			WithArgs(
				"nodegroup",
				"--cluster", params.ClusterName,
				"--name", mng1,
				"--verbose", "2",
			)
		Expect(cmd).To(RunSuccessfully())
	})

	It("supports enabling KMS encryption", func() {
		if params.SkipCreate {
			Skip("not enabling KMS encryption because params.SkipCreate is true")
		}
		enableEncryptionCMD := func() Cmd {
			return params.EksctlUtilsCmd.
				WithTimeout(2*time.Hour).
				WithArgs(
					"enable-secrets-encryption",
					"--cluster", params.ClusterName,
					"--key-arn", *kmsKeyARN,
				)
		}

		By(fmt.Sprintf("enabling KMS encryption on the cluster using key %q", *kmsKeyARN))
		cmd := enableEncryptionCMD()
		Expect(cmd).To(RunSuccessfullyWithOutputStringLines(
			ContainElement(ContainSubstring("initiated KMS encryption")),
			ContainElement(ContainSubstring("KMS encryption applied to all Secret resources")),
		))

		By("ensuring `enable-secrets-encryption` works when KMS encryption is already enabled on the cluster")
		cmd = enableEncryptionCMD()
		Expect(cmd).To(RunSuccessfullyWithOutputStringLines(
			ContainElement(ContainSubstring("KMS encryption is already enabled on the cluster")),
			ContainElement(ContainSubstring("KMS encryption applied to all Secret resources")),
		))
	})

	It("supports deleting clusters", func() {
		if params.SkipDelete {
			Skip("params.SkipDelete is true")
		}
		By("deleting the cluster")
		cmd := params.EksctlDeleteCmd.
			WithArgs(
				"cluster",
				"--name", params.ClusterName,
				"--timeout", "1h",
				"--verbose", "3",
			)
		Expect(cmd).To(RunSuccessfully())
	})
})

func createClusterWithNodeGroup(clusterName, stackName, ng1, version string, ctl api.ClusterProvider) *api.ClusterVPC {
	timeoutDuration := time.Minute * 30
	publicSubnets, privateSubnets, clusterRoleArn, nodeRoleArn, vpcID, securityGroup := createVPCAndRole(stackName, ctl)

	_, err := ctl.EKS().CreateCluster(&awseks.CreateClusterInput{
		Name: &clusterName,
		ResourcesVpcConfig: &awseks.VpcConfigRequest{
			SubnetIds: aws.StringSlice(append(publicSubnets, privateSubnets...)),
		},
		RoleArn: &clusterRoleArn,
		Version: aws.String(version),
	})
	Expect(err).NotTo(HaveOccurred())
	Eventually(func() string {
		out, err := ctl.EKS().DescribeCluster(&awseks.DescribeClusterInput{
			Name: &clusterName,
		})
		Expect(err).NotTo(HaveOccurred())
		return *out.Cluster.Status
	}, timeoutDuration, time.Second*30).Should(Equal("ACTIVE"))

	newVPC := api.NewClusterVPC()
	newVPC.ID = vpcID
	newVPC.SecurityGroup = securityGroup
	newVPC.Subnets = &api.ClusterSubnets{
		Public: api.AZSubnetMapping{
			"public1": api.AZSubnetSpec{
				ID: publicSubnets[0],
			},
			"public2": api.AZSubnetSpec{
				ID: publicSubnets[1],
			},
			"public3": api.AZSubnetSpec{
				ID: publicSubnets[2],
			},
		},
		Private: api.AZSubnetMapping{
			"private4": api.AZSubnetSpec{
				ID: privateSubnets[0],
			},
			"private5": api.AZSubnetSpec{
				ID: privateSubnets[1],
			},
			"private6": api.AZSubnetSpec{
				ID: privateSubnets[2],
			},
		},
	}

	_, err = ctl.EKS().CreateNodegroup(&awseks.CreateNodegroupInput{
		NodegroupName: &ng1,
		ClusterName:   &clusterName,
		NodeRole:      &nodeRoleArn,
		Subnets:       aws.StringSlice(publicSubnets),
		ScalingConfig: &awseks.NodegroupScalingConfig{
			MaxSize:     aws.Int64(1),
			DesiredSize: aws.Int64(1),
			MinSize:     aws.Int64(1),
		},
	})
	Expect(err).NotTo(HaveOccurred())
	Eventually(func() string {
		out, err := ctl.EKS().DescribeNodegroup(&awseks.DescribeNodegroupInput{
			ClusterName:   &clusterName,
			NodegroupName: &ng1,
		})
		Expect(err).NotTo(HaveOccurred())
		return *out.Nodegroup.Status
	}, timeoutDuration, time.Second*30).Should(Equal("ACTIVE"))

	return newVPC
}

func createVPCAndRole(stackName string, ctl api.ClusterProvider) ([]string, []string, string, string, string, string) {
	templateBody, err := os.ReadFile("cf-template.yaml")
	Expect(err).NotTo(HaveOccurred())
	createStackInput := &cfn.CreateStackInput{
		StackName: &stackName,
	}
	createStackInput.SetTemplateBody(string(templateBody))
	createStackInput.SetCapabilities(aws.StringSlice([]string{cfn.CapabilityCapabilityIam}))
	createStackInput.SetCapabilities(aws.StringSlice([]string{cfn.CapabilityCapabilityNamedIam}))

	_, err = ctl.CloudFormation().CreateStack(createStackInput)
	Expect(err).NotTo(HaveOccurred())

	var describeStackOut *cfn.DescribeStacksOutput
	Eventually(func() string {
		describeStackOut, err = ctl.CloudFormation().DescribeStacks(&cfn.DescribeStacksInput{
			StackName: &stackName,
		})
		Expect(err).NotTo(HaveOccurred())
		return *describeStackOut.Stacks[0].StackStatus
	}, time.Minute*10, time.Second*15).Should(Equal(cfn.StackStatusCreateComplete))

	var clusterRoleARN, nodeRoleARN, vpcID string
	var publicSubnets, privateSubnets, securityGroups []string
	for _, output := range describeStackOut.Stacks[0].Outputs {
		switch *output.OutputKey {
		case "ClusterRoleARN":
			clusterRoleARN = *output.OutputValue
		case "NodeRoleARN":
			nodeRoleARN = *output.OutputValue
		case "PublicSubnetIds":
			publicSubnets = strings.Split(*output.OutputValue, ",")
		case "PrivateSubnetIds":
			privateSubnets = strings.Split(*output.OutputValue, ",")
		case "VpcId":
			vpcID = *output.OutputValue
		case "SecurityGroups":
			securityGroups = strings.Split(*output.OutputValue, ",")
		}
	}

	return publicSubnets, privateSubnets, clusterRoleARN, nodeRoleARN, vpcID, securityGroups[0]
}

func deleteStack(stackName string, ctl api.ClusterProvider) {
	deleteStackInput := &cfn.DeleteStackInput{
		StackName: &stackName,
	}

	_, err := ctl.CloudFormation().DeleteStack(deleteStackInput)
	Expect(err).NotTo(HaveOccurred())
}<|MERGE_RESOLUTION|>--- conflicted
+++ resolved
@@ -2,11 +2,7 @@
 // +build integration
 
 //revive:disable Not changing package name
-<<<<<<< HEAD
-package unowned
-=======
 package unowned_clusters
->>>>>>> ad4b972a
 
 import (
 	"encoding/json"
