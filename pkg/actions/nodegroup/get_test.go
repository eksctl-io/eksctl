package nodegroup_test

import (
	"context"
	"fmt"
	"time"

<<<<<<< HEAD
	"github.com/aws/aws-sdk-go-v2/service/cloudformation/types"
	"github.com/aws/aws-sdk-go/aws"
	"github.com/aws/aws-sdk-go/service/autoscaling"
=======
	"github.com/aws/aws-sdk-go-v2/service/autoscaling/types"
	"github.com/aws/aws-sdk-go/aws"
	"github.com/aws/aws-sdk-go/service/cloudformation"
>>>>>>> 345a583b
	"github.com/aws/aws-sdk-go/service/ec2"
	awseks "github.com/aws/aws-sdk-go/service/eks"
	. "github.com/onsi/ginkgo"
	. "github.com/onsi/gomega"
	"github.com/stretchr/testify/mock"
	"k8s.io/client-go/kubernetes/fake"

	"github.com/weaveworks/eksctl/pkg/actions/nodegroup"
	api "github.com/weaveworks/eksctl/pkg/apis/eksctl.io/v1alpha5"
	"github.com/weaveworks/eksctl/pkg/cfn/manager/fakes"
	"github.com/weaveworks/eksctl/pkg/eks"
	"github.com/weaveworks/eksctl/pkg/testutils/mockprovider"
	corev1 "k8s.io/api/core/v1"
	metav1 "k8s.io/apimachinery/pkg/apis/meta/v1"
)

var _ = Describe("Get", func() {
	var (
		ngName           = "my-nodegroup"
		stackName        = "stack-name"
		clusterName      = "my-cluster"
		t                = time.Now()
		p                *mockprovider.MockProvider
		cfg              *api.ClusterConfig
		m                *nodegroup.Manager
		fakeStackManager *fakes.FakeStackManager
		fakeClientSet    *fake.Clientset
	)

	BeforeEach(func() {
		cfg = api.NewClusterConfig()
		cfg.Metadata.Name = clusterName
		p = mockprovider.NewMockProvider()
		fakeClientSet = fake.NewSimpleClientset()
		m = nodegroup.New(cfg, &eks.ClusterProvider{Provider: p}, fakeClientSet)
		fakeStackManager = new(fakes.FakeStackManager)
		m.SetStackManager(fakeStackManager)
	})

	Describe("GetAll", func() {
		BeforeEach(func() {
			p.MockEKS().On("ListNodegroups", &awseks.ListNodegroupsInput{
				ClusterName: aws.String(clusterName),
			}).Run(func(args mock.Arguments) {
				Expect(args).To(HaveLen(1))
				Expect(args[0]).To(BeAssignableToTypeOf(&awseks.ListNodegroupsInput{
					ClusterName: aws.String(clusterName),
				}))
			}).Return(&awseks.ListNodegroupsOutput{
				Nodegroups: []*string{
					aws.String(ngName),
				},
			}, nil)
		})

		Context("when getting managed nodegroups", func() {
			When("a nodegroup is associated to a CF Stack", func() {
				BeforeEach(func() {
					p.MockEKS().On("DescribeNodegroup", &awseks.DescribeNodegroupInput{
						ClusterName:   aws.String(clusterName),
						NodegroupName: aws.String(ngName),
					}).Run(func(args mock.Arguments) {
						Expect(args).To(HaveLen(1))
						Expect(args[0]).To(BeAssignableToTypeOf(&awseks.DescribeNodegroupInput{
							ClusterName:   aws.String(clusterName),
							NodegroupName: aws.String(ngName),
						}))
					}).Return(&awseks.DescribeNodegroupOutput{
						Nodegroup: &awseks.Nodegroup{
							NodegroupName: aws.String(ngName),
							ClusterName:   aws.String(clusterName),
							Status:        aws.String("my-status"),
							ScalingConfig: &awseks.NodegroupScalingConfig{
								DesiredSize: aws.Int64(2),
								MaxSize:     aws.Int64(4),
								MinSize:     aws.Int64(0),
							},
							InstanceTypes: []*string{},
							AmiType:       aws.String("ami-type"),
							CreatedAt:     &t,
							NodeRole:      aws.String("node-role"),
							Resources: &awseks.NodegroupResources{
								AutoScalingGroups: []*awseks.AutoScalingGroup{
									{
										Name: aws.String("asg-name"),
									},
								},
							},
							Version: aws.String("1.18"),
						},
					}, nil)
				})

				It("returns a summary of the node group and its StackName", func() {
					fakeStackManager.DescribeNodeGroupStackReturns(&types.Stack{
						StackName: aws.String(stackName),
					}, nil)

<<<<<<< HEAD
					summaries, err := m.GetAll(context.TODO())
=======
					summaries, err := m.GetAll(context.Background())
>>>>>>> 345a583b
					Expect(err).NotTo(HaveOccurred())
					Expect(summaries).To(HaveLen(1))

					ngSummary := *summaries[0]
					Expect(ngSummary).To(Equal(nodegroup.Summary{
						StackName:            stackName,
						Cluster:              clusterName,
						Name:                 ngName,
						Status:               "my-status",
						MaxSize:              4,
						MinSize:              0,
						DesiredCapacity:      2,
						InstanceType:         "-",
						ImageID:              "ami-type",
						CreationTime:         t,
						NodeInstanceRoleARN:  "node-role",
						AutoScalingGroupName: "asg-name",
						Version:              "1.18",
						NodeGroupType:        api.NodeGroupTypeManaged,
					}))
				})
			})

			When("a nodegroup is not associated to a CF Stack", func() {
				BeforeEach(func() {
					p.MockEKS().On("DescribeNodegroup", &awseks.DescribeNodegroupInput{
						ClusterName:   aws.String(clusterName),
						NodegroupName: aws.String(ngName),
					}).Run(func(args mock.Arguments) {
						Expect(args).To(HaveLen(1))
						Expect(args[0]).To(BeAssignableToTypeOf(&awseks.DescribeNodegroupInput{
							ClusterName:   aws.String(clusterName),
							NodegroupName: aws.String(ngName),
						}))
					}).Return(&awseks.DescribeNodegroupOutput{
						Nodegroup: &awseks.Nodegroup{
							NodegroupName: aws.String(ngName),
							ClusterName:   aws.String(clusterName),
							Status:        aws.String("my-status"),
							ScalingConfig: &awseks.NodegroupScalingConfig{
								DesiredSize: aws.Int64(2),
								MaxSize:     aws.Int64(4),
								MinSize:     aws.Int64(0),
							},
							InstanceTypes: []*string{},
							AmiType:       aws.String("ami-type"),
							CreatedAt:     &t,
							NodeRole:      aws.String("node-role"),
							Resources: &awseks.NodegroupResources{
								AutoScalingGroups: []*awseks.AutoScalingGroup{
									{
										Name: aws.String("asg-name"),
									},
								},
							},
							Version: aws.String("1.18"),
						},
					}, nil)
				})

				It("returns a summary of the node group without a StackName", func() {
					fakeStackManager.DescribeNodeGroupStackReturns(nil, fmt.Errorf("error describing cloudformation stack"))

<<<<<<< HEAD
					summaries, err := m.GetAll(context.TODO())
=======
					summaries, err := m.GetAll(context.Background())
>>>>>>> 345a583b
					Expect(err).NotTo(HaveOccurred())
					Expect(summaries).To(HaveLen(1))

					ngSummary := *summaries[0]
					Expect(ngSummary).To(Equal(nodegroup.Summary{
						StackName:            "",
						Cluster:              clusterName,
						Name:                 ngName,
						Status:               "my-status",
						MaxSize:              4,
						MinSize:              0,
						DesiredCapacity:      2,
						InstanceType:         "-",
						ImageID:              "ami-type",
						CreationTime:         t,
						NodeInstanceRoleARN:  "node-role",
						AutoScalingGroupName: "asg-name",
						Version:              "1.18",
						NodeGroupType:        api.NodeGroupTypeManaged,
					}))
				})
			})

			When("a nodegroup is associated with a launch template", func() {
				BeforeEach(func() {
					p.MockEKS().On("DescribeNodegroup", &awseks.DescribeNodegroupInput{
						ClusterName:   aws.String(clusterName),
						NodegroupName: aws.String(ngName),
					}).Run(func(args mock.Arguments) {
						Expect(args).To(HaveLen(1))
						Expect(args[0]).To(BeAssignableToTypeOf(&awseks.DescribeNodegroupInput{
							ClusterName:   aws.String(clusterName),
							NodegroupName: aws.String(ngName),
						}))
					}).Return(&awseks.DescribeNodegroupOutput{
						Nodegroup: &awseks.Nodegroup{
							NodegroupName: aws.String(ngName),
							ClusterName:   aws.String(clusterName),
							Status:        aws.String("my-status"),
							ScalingConfig: &awseks.NodegroupScalingConfig{
								DesiredSize: aws.Int64(2),
								MaxSize:     aws.Int64(4),
								MinSize:     aws.Int64(0),
							},
							InstanceTypes: []*string{},
							AmiType:       aws.String("ami-type"),
							CreatedAt:     &t,
							NodeRole:      aws.String("node-role"),
							Resources: &awseks.NodegroupResources{
								AutoScalingGroups: []*awseks.AutoScalingGroup{
									{
										Name: aws.String("asg-name"),
									},
								},
							},
							Version: aws.String("1.18"),
							LaunchTemplate: &awseks.LaunchTemplateSpecification{
								Id:      aws.String("4"),
								Version: aws.String("5"),
							},
						},
					}, nil)

					p.MockEC2().On("DescribeLaunchTemplateVersions", &ec2.DescribeLaunchTemplateVersionsInput{
						LaunchTemplateId: aws.String("4"),
					}).Return(&ec2.DescribeLaunchTemplateVersionsOutput{LaunchTemplateVersions: []*ec2.LaunchTemplateVersion{
						{
							LaunchTemplateData: &ec2.ResponseLaunchTemplateData{
								InstanceType: aws.String("big"),
							},
							VersionNumber: aws.Int64(5),
						},
					}}, nil)
				})

				It("returns a summary of the node group with the instance type from the launch template", func() {
					fakeStackManager.DescribeNodeGroupStackReturns(nil, fmt.Errorf("error describing cloudformation stack"))

<<<<<<< HEAD
					summaries, err := m.GetAll(context.TODO())
=======
					summaries, err := m.GetAll(context.Background())
>>>>>>> 345a583b
					Expect(err).NotTo(HaveOccurred())
					Expect(summaries).To(HaveLen(1))

					ngSummary := *summaries[0]
					Expect(ngSummary).To(Equal(nodegroup.Summary{
						StackName:            "",
						Cluster:              clusterName,
						Name:                 ngName,
						Status:               "my-status",
						MaxSize:              4,
						MinSize:              0,
						DesiredCapacity:      2,
						InstanceType:         "big",
						ImageID:              "ami-type",
						CreationTime:         t,
						NodeInstanceRoleARN:  "node-role",
						AutoScalingGroupName: "asg-name",
						Version:              "1.18",
						NodeGroupType:        api.NodeGroupTypeManaged,
					}))
				})
			})

			When("a nodegroup has a custom AMI", func() {
				BeforeEach(func() {
					p.MockEKS().On("DescribeNodegroup", &awseks.DescribeNodegroupInput{
						ClusterName:   aws.String(clusterName),
						NodegroupName: aws.String(ngName),
					}).Run(func(args mock.Arguments) {
						Expect(args).To(HaveLen(1))
						Expect(args[0]).To(BeAssignableToTypeOf(&awseks.DescribeNodegroupInput{
							ClusterName:   aws.String(clusterName),
							NodegroupName: aws.String(ngName),
						}))
					}).Return(&awseks.DescribeNodegroupOutput{
						Nodegroup: &awseks.Nodegroup{
							NodegroupName: aws.String(ngName),
							ClusterName:   aws.String(clusterName),
							Status:        aws.String("my-status"),
							ScalingConfig: &awseks.NodegroupScalingConfig{
								DesiredSize: aws.Int64(2),
								MaxSize:     aws.Int64(4),
								MinSize:     aws.Int64(0),
							},
							InstanceTypes:  aws.StringSlice([]string{"m5.xlarge"}),
							AmiType:        aws.String("CUSTOM"),
							CreatedAt:      &t,
							NodeRole:       aws.String("node-role"),
							ReleaseVersion: aws.String("ami-custom"),
							Resources: &awseks.NodegroupResources{
								AutoScalingGroups: []*awseks.AutoScalingGroup{
									{
										Name: aws.String("asg-1"),
									},
									{
										Name: aws.String("asg-2"),
									},
								},
							},
							Version: aws.String("1.18"),
						},
					}, nil)

					fakeStackManager.DescribeNodeGroupStackReturns(&types.Stack{
						StackName: aws.String(stackName),
					}, nil)
				})

				It("returns the AMI ID instead of `CUSTOM`", func() {
<<<<<<< HEAD
					summaries, err := m.GetAll(context.TODO())
=======
					summaries, err := m.GetAll(context.Background())
>>>>>>> 345a583b
					Expect(err).NotTo(HaveOccurred())
					Expect(summaries).To(HaveLen(1))

					ngSummary := *summaries[0]
					Expect(ngSummary).To(Equal(nodegroup.Summary{
						StackName:            stackName,
						Cluster:              clusterName,
						Name:                 ngName,
						Status:               "my-status",
						MaxSize:              4,
						MinSize:              0,
						DesiredCapacity:      2,
						InstanceType:         "m5.xlarge",
						ImageID:              "ami-custom",
						CreationTime:         t,
						NodeInstanceRoleARN:  "node-role",
						AutoScalingGroupName: "asg-1,asg-2",
						Version:              "1.18",
						NodeGroupType:        api.NodeGroupTypeManaged,
					}))
				})
			})
		})

		Context("when getting unmanaged nodegroups", func() {
			var (
				creationTime           = time.Now()
				unmanagedStackName     = "unmanaged-stack"
				unmanagedNodegroupName = "unmanaged-ng"
				unmanagedTemplate      = `
{
  "Resources": {
    "NodeGroup": {
      "Type": "AWS::AutoScaling::AutoScalingGroup",
      "Properties": {
        "DesiredCapacity": "3",
        "MaxSize": "6",
        "MinSize": "1"
      }
    }
  }
}

`
			)

			BeforeEach(func() {
				//unmanaged nodegroup
				fakeStackManager.DescribeNodeGroupStacksReturns([]*types.Stack{
					{
						StackName: aws.String(unmanagedStackName),
						Tags: []types.Tag{
							{
								Key:   aws.String(api.NodeGroupNameTag),
								Value: aws.String(unmanagedNodegroupName),
							},
							{
								Key:   aws.String(api.ClusterNameTag),
								Value: aws.String(clusterName),
							},
						},
						StackStatus:  types.StackStatus("CREATE_COMPLETE"),
						CreationTime: aws.Time(creationTime),
					},
				}, nil)
				fakeStackManager.GetStackTemplateReturns(unmanagedTemplate, nil)
				fakeStackManager.GetUnmanagedNodeGroupAutoScalingGroupNameReturns("asg", nil)
				fakeStackManager.GetAutoScalingGroupDesiredCapacityReturns(types.AutoScalingGroup{
					DesiredCapacity: aws.Int32(50),
					MinSize:         aws.Int32(1),
					MaxSize:         aws.Int32(100),
				}, nil)

				_, _ = fakeClientSet.CoreV1().Nodes().Create(context.TODO(), &corev1.Node{
					ObjectMeta: metav1.ObjectMeta{
						Labels: map[string]string{
							"alpha.eksctl.io/nodegroup-name": unmanagedNodegroupName,
						},
					},
					Status: corev1.NodeStatus{
						NodeInfo: corev1.NodeSystemInfo{
							KubeletVersion: "1.21.1",
						},
					},
				}, metav1.CreateOptions{})
				fakeStackManager.GetNodeGroupNameReturns(unmanagedNodegroupName)

				//managed nodegroup
				p.MockEKS().On("DescribeNodegroup", &awseks.DescribeNodegroupInput{
					ClusterName:   aws.String(clusterName),
					NodegroupName: aws.String(ngName),
				}).Run(func(args mock.Arguments) {
					Expect(args).To(HaveLen(1))
					Expect(args[0]).To(BeAssignableToTypeOf(&awseks.DescribeNodegroupInput{
						ClusterName:   aws.String(clusterName),
						NodegroupName: aws.String(ngName),
					}))
				}).Return(&awseks.DescribeNodegroupOutput{
					Nodegroup: &awseks.Nodegroup{
						NodegroupName: aws.String(ngName),
						ClusterName:   aws.String(clusterName),
						Status:        aws.String("my-status"),
						ScalingConfig: &awseks.NodegroupScalingConfig{
							DesiredSize: aws.Int64(2),
							MaxSize:     aws.Int64(4),
							MinSize:     aws.Int64(0),
						},
						InstanceTypes: []*string{},
						AmiType:       aws.String("ami-type"),
						CreatedAt:     &t,
						NodeRole:      aws.String("node-role"),
						Resources: &awseks.NodegroupResources{
							AutoScalingGroups: []*awseks.AutoScalingGroup{
								{
									Name: aws.String("asg-name"),
								},
							},
						},
						Version: aws.String("1.18"),
					},
				}, nil)

				fakeStackManager.DescribeNodeGroupStackReturns(&types.Stack{
					StackName: aws.String(stackName),
				}, nil)
			})

			It("returns the nodegroups with the kubernetes version", func() {
<<<<<<< HEAD
				summaries, err := m.GetAll(context.TODO())
=======
				summaries, err := m.GetAll(context.Background())
>>>>>>> 345a583b
				Expect(err).NotTo(HaveOccurred())
				Expect(summaries).To(HaveLen(2))

				unmanagedSummary := *summaries[0]
				Expect(unmanagedSummary).To(Equal(nodegroup.Summary{
					StackName:            unmanagedStackName,
					Cluster:              clusterName,
					Name:                 unmanagedNodegroupName,
					Status:               "CREATE_COMPLETE",
					AutoScalingGroupName: "asg",
					MaxSize:              100,
					DesiredCapacity:      50,
					MinSize:              1,
					Version:              "1.21.1",
					CreationTime:         creationTime,
					NodeGroupType:        api.NodeGroupTypeUnmanaged,
				}))

				Expect(*summaries[1]).To(Equal(nodegroup.Summary{
					StackName:            stackName,
					Cluster:              clusterName,
					Name:                 ngName,
					Status:               "my-status",
					MaxSize:              4,
					MinSize:              0,
					DesiredCapacity:      2,
					InstanceType:         "-",
					ImageID:              "ami-type",
					CreationTime:         t,
					NodeInstanceRoleARN:  "node-role",
					AutoScalingGroupName: "asg-name",
					Version:              "1.18",
					NodeGroupType:        api.NodeGroupTypeManaged,
				}))
			})
		})
	})

	Describe("Get", func() {
		BeforeEach(func() {
			fakeStackManager.DescribeNodeGroupStackReturns(&types.Stack{
				StackName: aws.String(stackName),
				Tags: []types.Tag{
					{
						Key:   aws.String(api.NodeGroupNameTag),
						Value: aws.String(ngName),
					},
					{
						Key:   aws.String(api.ClusterNameTag),
						Value: aws.String(clusterName),
					},
					{
						Key:   aws.String(api.NodeGroupTypeTag),
						Value: aws.String(string(api.NodeGroupTypeManaged)),
					},
				},
			}, nil)

			p.MockEKS().On("DescribeNodegroup", &awseks.DescribeNodegroupInput{
				ClusterName:   aws.String(clusterName),
				NodegroupName: aws.String(ngName),
			}).Run(func(args mock.Arguments) {
				Expect(args).To(HaveLen(1))
				Expect(args[0]).To(BeAssignableToTypeOf(&awseks.DescribeNodegroupInput{
					ClusterName:   aws.String(clusterName),
					NodegroupName: aws.String(ngName),
				}))
			}).Return(&awseks.DescribeNodegroupOutput{
				Nodegroup: &awseks.Nodegroup{
					NodegroupName: aws.String(ngName),
					ClusterName:   aws.String(clusterName),
					Status:        aws.String("my-status"),
					ScalingConfig: &awseks.NodegroupScalingConfig{
						DesiredSize: aws.Int64(2),
						MaxSize:     aws.Int64(4),
						MinSize:     aws.Int64(0),
					},
					InstanceTypes: aws.StringSlice([]string{"m5.xlarge"}),
					AmiType:       aws.String("ami-type"),
					CreatedAt:     &t,
					NodeRole:      aws.String("node-role"),
					Resources: &awseks.NodegroupResources{
						AutoScalingGroups: []*awseks.AutoScalingGroup{
							{
								Name: aws.String("asg-1"),
							},
							{
								Name: aws.String("asg-2"),
							},
						},
					},
					Version: aws.String("1.18"),
				},
			}, nil)
		})

		It("returns the summary", func() {
<<<<<<< HEAD
			summary, err := m.Get(context.TODO(), ngName)
=======
			summary, err := m.Get(context.Background(), ngName)
>>>>>>> 345a583b
			Expect(err).NotTo(HaveOccurred())

			Expect(*summary).To(Equal(nodegroup.Summary{
				StackName:            "",
				Cluster:              clusterName,
				Name:                 ngName,
				Status:               "my-status",
				MaxSize:              4,
				MinSize:              0,
				DesiredCapacity:      2,
				InstanceType:         "m5.xlarge",
				ImageID:              "ami-type",
				CreationTime:         t,
				NodeInstanceRoleARN:  "node-role",
				AutoScalingGroupName: "asg-1,asg-2",
				Version:              "1.18",
				NodeGroupType:        api.NodeGroupTypeManaged,
			}))
		})
	})
})<|MERGE_RESOLUTION|>--- conflicted
+++ resolved
@@ -5,15 +5,9 @@
 	"fmt"
 	"time"
 
-<<<<<<< HEAD
+	asgtypes "github.com/aws/aws-sdk-go-v2/service/autoscaling/types"
 	"github.com/aws/aws-sdk-go-v2/service/cloudformation/types"
 	"github.com/aws/aws-sdk-go/aws"
-	"github.com/aws/aws-sdk-go/service/autoscaling"
-=======
-	"github.com/aws/aws-sdk-go-v2/service/autoscaling/types"
-	"github.com/aws/aws-sdk-go/aws"
-	"github.com/aws/aws-sdk-go/service/cloudformation"
->>>>>>> 345a583b
 	"github.com/aws/aws-sdk-go/service/ec2"
 	awseks "github.com/aws/aws-sdk-go/service/eks"
 	. "github.com/onsi/ginkgo"
@@ -112,11 +106,7 @@
 						StackName: aws.String(stackName),
 					}, nil)
 
-<<<<<<< HEAD
-					summaries, err := m.GetAll(context.TODO())
-=======
 					summaries, err := m.GetAll(context.Background())
->>>>>>> 345a583b
 					Expect(err).NotTo(HaveOccurred())
 					Expect(summaries).To(HaveLen(1))
 
@@ -180,11 +170,7 @@
 				It("returns a summary of the node group without a StackName", func() {
 					fakeStackManager.DescribeNodeGroupStackReturns(nil, fmt.Errorf("error describing cloudformation stack"))
 
-<<<<<<< HEAD
-					summaries, err := m.GetAll(context.TODO())
-=======
 					summaries, err := m.GetAll(context.Background())
->>>>>>> 345a583b
 					Expect(err).NotTo(HaveOccurred())
 					Expect(summaries).To(HaveLen(1))
 
@@ -263,11 +249,7 @@
 				It("returns a summary of the node group with the instance type from the launch template", func() {
 					fakeStackManager.DescribeNodeGroupStackReturns(nil, fmt.Errorf("error describing cloudformation stack"))
 
-<<<<<<< HEAD
-					summaries, err := m.GetAll(context.TODO())
-=======
 					summaries, err := m.GetAll(context.Background())
->>>>>>> 345a583b
 					Expect(err).NotTo(HaveOccurred())
 					Expect(summaries).To(HaveLen(1))
 
@@ -337,11 +319,7 @@
 				})
 
 				It("returns the AMI ID instead of `CUSTOM`", func() {
-<<<<<<< HEAD
-					summaries, err := m.GetAll(context.TODO())
-=======
 					summaries, err := m.GetAll(context.Background())
->>>>>>> 345a583b
 					Expect(err).NotTo(HaveOccurred())
 					Expect(summaries).To(HaveLen(1))
 
@@ -409,7 +387,7 @@
 				}, nil)
 				fakeStackManager.GetStackTemplateReturns(unmanagedTemplate, nil)
 				fakeStackManager.GetUnmanagedNodeGroupAutoScalingGroupNameReturns("asg", nil)
-				fakeStackManager.GetAutoScalingGroupDesiredCapacityReturns(types.AutoScalingGroup{
+				fakeStackManager.GetAutoScalingGroupDesiredCapacityReturns(asgtypes.AutoScalingGroup{
 					DesiredCapacity: aws.Int32(50),
 					MinSize:         aws.Int32(1),
 					MaxSize:         aws.Int32(100),
@@ -470,11 +448,7 @@
 			})
 
 			It("returns the nodegroups with the kubernetes version", func() {
-<<<<<<< HEAD
-				summaries, err := m.GetAll(context.TODO())
-=======
 				summaries, err := m.GetAll(context.Background())
->>>>>>> 345a583b
 				Expect(err).NotTo(HaveOccurred())
 				Expect(summaries).To(HaveLen(2))
 
@@ -572,11 +546,7 @@
 		})
 
 		It("returns the summary", func() {
-<<<<<<< HEAD
-			summary, err := m.Get(context.TODO(), ngName)
-=======
 			summary, err := m.Get(context.Background(), ngName)
->>>>>>> 345a583b
 			Expect(err).NotTo(HaveOccurred())
 
 			Expect(*summary).To(Equal(nodegroup.Summary{
