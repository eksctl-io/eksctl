--- conflicted
+++ resolved
@@ -392,7 +392,7 @@
 				Expect(clusterTemplate.Resources).NotTo(HaveKey("PublicSubnetRoute"))
 				Expect(clusterTemplate.Resources).To(HaveKey(ContainSubstring("PrivateRouteTable")))
 			})
-<<<<<<< HEAD
+
 			When("ipv6 cluster is enabled", func() {
 				BeforeEach(func() {
 					cfg.VPC.Network.IPFamily = api.IPV6Family
@@ -428,7 +428,9 @@
 					Expect(clusterTemplate.Resources).NotTo(HaveKey(builder.PubRouteTableAssociation + azBFormatted))
 					Expect(clusterTemplate.Resources).To(HaveKey(builder.PrivateRouteTableAssociation + azAFormatted))
 					Expect(clusterTemplate.Resources).To(HaveKey(builder.PrivateRouteTableAssociation + azBFormatted))
-=======
+				})
+			})
+
 			When("skip endpoint creation is set", func() {
 				BeforeEach(func() {
 					cfg.PrivateCluster = &api.PrivateCluster{
@@ -438,7 +440,6 @@
 				})
 				It("will skip creating all of the endpoints", func() {
 					Expect(clusterTemplate.Resources).NotTo(HaveKey(ContainSubstring("VPCEndpoint")))
->>>>>>> ad4b972a
 				})
 			})
 		})
