--- conflicted
+++ resolved
@@ -53,11 +53,8 @@
 David Hao               @davidhao3300
 Brett Shouse            @bmshouse
 Daniel Holbach          @dholbach
-<<<<<<< HEAD
+Tak Noguchi             @tnir
 Carlos  Rueda           @ruecarlo
-=======
-Tak Noguchi             @tnir
->>>>>>> 87bd752d
 
 /* Thanks */
 
