--- conflicted
+++ resolved
@@ -49,11 +49,7 @@
 }
 
 func (m *Manager) Upgrade(ctx context.Context, options UpgradeOptions) error {
-<<<<<<< HEAD
 	stacks, err := m.stackManager.ListNodeGroupStacks(ctx)
-=======
-	stacks, err := m.stackManager.ListNodeGroupStacks()
->>>>>>> 1b4c5adf
 	if err != nil {
 		return err
 	}
