--- conflicted
+++ resolved
@@ -251,13 +251,9 @@
         "availabilityZones",
         "cloudWatch",
         "secretsEncryption",
-<<<<<<< HEAD
         "git",
         "gitops",
         "karpenter"
-=======
-        "gitops"
->>>>>>> 2b3d8f08
       ],
       "additionalProperties": false,
       "description": "a simple config, to be replaced with Cluster API",
