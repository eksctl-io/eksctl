package fargate_test

import (
	"context"

<<<<<<< HEAD
	"github.com/aws/aws-sdk-go-v2/service/cloudformation/types"
=======
>>>>>>> 506e8da5
	"github.com/aws/aws-sdk-go/aws"
	awseks "github.com/aws/aws-sdk-go/service/eks"

	. "github.com/onsi/ginkgo"
	. "github.com/onsi/gomega"
	"github.com/stretchr/testify/mock"
	"k8s.io/client-go/kubernetes"
	"k8s.io/client-go/kubernetes/fake"

	"github.com/weaveworks/eksctl/pkg/actions/fargate"
	api "github.com/weaveworks/eksctl/pkg/apis/eksctl.io/v1alpha5"
	"github.com/weaveworks/eksctl/pkg/cfn/builder"
	"github.com/weaveworks/eksctl/pkg/cfn/manager"
	"github.com/weaveworks/eksctl/pkg/cfn/manager/fakes"
	"github.com/weaveworks/eksctl/pkg/eks"
	"github.com/weaveworks/eksctl/pkg/testutils"
	"github.com/weaveworks/eksctl/pkg/testutils/mockprovider"
)

var _ = Describe("Fargate", func() {
	var (
		mockProvider     *mockprovider.MockProvider
		cfg              *api.ClusterConfig
		fargateManager   *fargate.Manager
		fakeStackManager *fakes.FakeStackManager
		clusterName      string
		fakeClientSet    *fake.Clientset
	)

	BeforeEach(func() {
		mockProvider = mockprovider.NewMockProvider()
		fakeStackManager = new(fakes.FakeStackManager)
		cfg = api.NewClusterConfig()
		cfg.FargateProfiles = []*api.FargateProfile{
			{
				Name: "fp-1",
				Selectors: []api.FargateProfileSelector{
					{
						Namespace: "default",
					},
				},
			},
		}

		clusterName = "my-cluster"
		cfg.Metadata.Name = clusterName
		ctl := &eks.ClusterProvider{Provider: mockProvider, Status: &eks.ProviderStatus{
			ClusterInfo: &eks.ClusterInfo{
				Cluster: &awseks.Cluster{
					Status:  aws.String(awseks.ClusterStatusActive),
					Version: aws.String("1.21"),
				},
			},
		}}
		fargateManager = fargate.New(cfg, ctl, fakeStackManager)
		fakeClientSet = fake.NewSimpleClientset()

		fargateManager.SetNewClientSet(func() (kubernetes.Interface, error) {
			return fakeClientSet, nil
		})

		mockProvider.MockEKS().On("DescribeCluster", mock.MatchedBy(func(input *awseks.DescribeClusterInput) bool {
			Expect(*input.Name).To(Equal(clusterName))
			return true
		})).Return(&awseks.DescribeClusterOutput{
			Cluster: testutils.NewFakeCluster(clusterName, awseks.ClusterStatusActive),
		}, nil)
	})

	Context("owned cluster", func() {
		When("creating a farage role without specifying a role", func() {
			When("the fargate role doesn't exist", func() {
				BeforeEach(func() {
					fakeStackManager.ListStacksReturns(nil, nil)
					fakeStackManager.DescribeClusterStackReturns(&types.Stack{
						Outputs: []types.Output{
							{
								OutputKey:   aws.String("VPC"),
								OutputValue: aws.String("vpc-123"),
							},
							{
								OutputKey:   aws.String("SecurityGroup"),
								OutputValue: aws.String("sg-123"),
							},
						},
					}, nil)
<<<<<<< HEAD
					fakeStackManager.CreateStackStub = func(_ context.Context, _ string, _ builder.ResourceSet, _ map[string]string, _ map[string]string, errchan chan error) error {
=======
					fakeStackManager.CreateStackStub = func(_ string, _ builder.ResourceSetReader, _ map[string]string, _ map[string]string, errchan chan error) error {
>>>>>>> 506e8da5
						go func() {
							errchan <- nil
						}()
						return nil
					}

					fakeStackManager.RefreshFargatePodExecutionRoleARNStub = func(_ context.Context) error {
						cfg.IAM.FargatePodExecutionRoleARN = aws.String("fargate-role-arn")
						return nil
					}

					mockProvider.MockEKS().On("CreateFargateProfile", &awseks.CreateFargateProfileInput{
						PodExecutionRoleArn: aws.String("fargate-role-arn"),
						ClusterName:         &clusterName,
						Selectors: []*awseks.FargateProfileSelector{
							{
								Namespace: aws.String("default"),
							},
						},
						FargateProfileName: aws.String("fp-1"),
					}).Return(nil, nil)

					mockProvider.MockEKS().On("DescribeFargateProfile", &awseks.DescribeFargateProfileInput{
						ClusterName:        &clusterName,
						FargateProfileName: aws.String("fp-1"),
					}).Return(&awseks.DescribeFargateProfileOutput{
						FargateProfile: &awseks.FargateProfile{
							Status: aws.String(awseks.FargateProfileStatusActive),
						},
					}, nil)
				})

				It("creates the fargateprofile using the newly created role", func() {
<<<<<<< HEAD
					err := fargateManager.Create(context.TODO())
=======
					err := fargateManager.Create(context.Background())
>>>>>>> 506e8da5
					Expect(err).NotTo(HaveOccurred())
					Expect(fakeStackManager.CreateStackCallCount()).To(Equal(1))
					_, name, stack, _, _, _ := fakeStackManager.CreateStackArgsForCall(0)
					Expect(name).To(Equal("eksctl-my-cluster-fargate"))
					output, err := stack.RenderJSON()
					Expect(err).NotTo(HaveOccurred())
					Expect(string(output)).To(ContainSubstring("AWS::IAM::Role"))
					Expect(string(output)).To(ContainSubstring("FargatePodExecutionRole"))
					Expect(fakeStackManager.RefreshFargatePodExecutionRoleARNCallCount()).To(Equal(1))
				})
			})

			When("the fargate role exists in the cluster stack", func() {
				BeforeEach(func() {
					fakeStackManager.DescribeClusterStackReturns(&types.Stack{
						Outputs: []types.Output{
							{
								OutputKey:   aws.String("VPC"),
								OutputValue: aws.String("vpc-123"),
							},
							{
								OutputKey:   aws.String("SecurityGroup"),
								OutputValue: aws.String("sg-123"),
							},
							{
								OutputKey:   aws.String("FargatePodExecutionRoleARN"),
								OutputValue: aws.String("fargate-existing-role-arn"),
							},
						},
					}, nil)

					fakeStackManager.RefreshFargatePodExecutionRoleARNStub = func(_ context.Context) error {
						cfg.IAM.FargatePodExecutionRoleARN = aws.String("fargate-existing-role-arn")
						return nil
					}

					mockProvider.MockEKS().On("CreateFargateProfile", &awseks.CreateFargateProfileInput{
						PodExecutionRoleArn: aws.String("fargate-existing-role-arn"),
						ClusterName:         &clusterName,
						Selectors: []*awseks.FargateProfileSelector{
							{
								Namespace: aws.String("default"),
							},
						},
						FargateProfileName: aws.String("fp-1"),
					}).Return(nil, nil)

					mockProvider.MockEKS().On("DescribeFargateProfile", &awseks.DescribeFargateProfileInput{
						ClusterName:        &clusterName,
						FargateProfileName: aws.String("fp-1"),
					}).Return(&awseks.DescribeFargateProfileOutput{
						FargateProfile: &awseks.FargateProfile{
							Status: aws.String(awseks.FargateProfileStatusActive),
						},
					}, nil)
				})

				It("creates the fargate profile using the existing role", func() {
<<<<<<< HEAD
					err := fargateManager.Create(context.TODO())
=======
					err := fargateManager.Create(context.Background())
>>>>>>> 506e8da5
					Expect(err).NotTo(HaveOccurred())
					Expect(fakeStackManager.CreateStackCallCount()).To(Equal(0))
					Expect(fakeStackManager.RefreshFargatePodExecutionRoleARNCallCount()).To(Equal(1))
				})
			})

			When("the fargate role exists in a separate stack", func() {
				BeforeEach(func() {
					fakeStackManager.GetFargateStackReturns(&manager.Stack{
						StackName: aws.String("fargate"),
					}, nil)

					fakeStackManager.DescribeClusterStackReturns(&types.Stack{
						Outputs: []types.Output{
							{
								OutputKey:   aws.String("VPC"),
								OutputValue: aws.String("vpc-123"),
							},
							{
								OutputKey:   aws.String("SecurityGroup"),
								OutputValue: aws.String("sg-123"),
							},
						},
					}, nil)
<<<<<<< HEAD
					fakeStackManager.CreateStackStub = func(_ context.Context, _ string, _ builder.ResourceSet, _ map[string]string, _ map[string]string, errchan chan error) error {
=======
					fakeStackManager.CreateStackStub = func(_ string, _ builder.ResourceSetReader, _ map[string]string, _ map[string]string, errchan chan error) error {
>>>>>>> 506e8da5
						go func() {
							errchan <- nil
						}()
						return nil
					}

					fakeStackManager.RefreshFargatePodExecutionRoleARNStub = func(_ context.Context) error {
						cfg.IAM.FargatePodExecutionRoleARN = aws.String("fargate-role-arn")
						return nil
					}

					mockProvider.MockEKS().On("CreateFargateProfile", &awseks.CreateFargateProfileInput{
						PodExecutionRoleArn: aws.String("fargate-role-arn"),
						ClusterName:         &clusterName,
						Selectors: []*awseks.FargateProfileSelector{
							{
								Namespace: aws.String("default"),
							},
						},
						FargateProfileName: aws.String("fp-1"),
					}).Return(nil, nil)

					mockProvider.MockEKS().On("DescribeFargateProfile", &awseks.DescribeFargateProfileInput{
						ClusterName:        &clusterName,
						FargateProfileName: aws.String("fp-1"),
					}).Return(&awseks.DescribeFargateProfileOutput{
						FargateProfile: &awseks.FargateProfile{
							Status: aws.String(awseks.FargateProfileStatusActive),
						},
					}, nil)
				})

				It("creates the fargateprofile using the existing role", func() {
<<<<<<< HEAD
					err := fargateManager.Create(context.TODO())
=======
					err := fargateManager.Create(context.Background())
>>>>>>> 506e8da5
					Expect(err).NotTo(HaveOccurred())
					Expect(fakeStackManager.CreateStackCallCount()).To(Equal(0))
					Expect(fakeStackManager.RefreshFargatePodExecutionRoleARNCallCount()).To(Equal(1))
				})
			})
		})
	})
})<|MERGE_RESOLUTION|>--- conflicted
+++ resolved
@@ -3,10 +3,7 @@
 import (
 	"context"
 
-<<<<<<< HEAD
 	"github.com/aws/aws-sdk-go-v2/service/cloudformation/types"
-=======
->>>>>>> 506e8da5
 	"github.com/aws/aws-sdk-go/aws"
 	awseks "github.com/aws/aws-sdk-go/service/eks"
 
@@ -93,11 +90,7 @@
 							},
 						},
 					}, nil)
-<<<<<<< HEAD
-					fakeStackManager.CreateStackStub = func(_ context.Context, _ string, _ builder.ResourceSet, _ map[string]string, _ map[string]string, errchan chan error) error {
-=======
-					fakeStackManager.CreateStackStub = func(_ string, _ builder.ResourceSetReader, _ map[string]string, _ map[string]string, errchan chan error) error {
->>>>>>> 506e8da5
+					fakeStackManager.CreateStackStub = func(_ context.Context, _ string, _ builder.ResourceSetReader, _ map[string]string, _ map[string]string, errchan chan error) error {
 						go func() {
 							errchan <- nil
 						}()
@@ -131,11 +124,7 @@
 				})
 
 				It("creates the fargateprofile using the newly created role", func() {
-<<<<<<< HEAD
-					err := fargateManager.Create(context.TODO())
-=======
 					err := fargateManager.Create(context.Background())
->>>>>>> 506e8da5
 					Expect(err).NotTo(HaveOccurred())
 					Expect(fakeStackManager.CreateStackCallCount()).To(Equal(1))
 					_, name, stack, _, _, _ := fakeStackManager.CreateStackArgsForCall(0)
@@ -194,11 +183,7 @@
 				})
 
 				It("creates the fargate profile using the existing role", func() {
-<<<<<<< HEAD
-					err := fargateManager.Create(context.TODO())
-=======
 					err := fargateManager.Create(context.Background())
->>>>>>> 506e8da5
 					Expect(err).NotTo(HaveOccurred())
 					Expect(fakeStackManager.CreateStackCallCount()).To(Equal(0))
 					Expect(fakeStackManager.RefreshFargatePodExecutionRoleARNCallCount()).To(Equal(1))
@@ -223,11 +208,7 @@
 							},
 						},
 					}, nil)
-<<<<<<< HEAD
-					fakeStackManager.CreateStackStub = func(_ context.Context, _ string, _ builder.ResourceSet, _ map[string]string, _ map[string]string, errchan chan error) error {
-=======
-					fakeStackManager.CreateStackStub = func(_ string, _ builder.ResourceSetReader, _ map[string]string, _ map[string]string, errchan chan error) error {
->>>>>>> 506e8da5
+					fakeStackManager.CreateStackStub = func(_ context.Context, _ string, _ builder.ResourceSetReader, _ map[string]string, _ map[string]string, errchan chan error) error {
 						go func() {
 							errchan <- nil
 						}()
@@ -261,11 +242,7 @@
 				})
 
 				It("creates the fargateprofile using the existing role", func() {
-<<<<<<< HEAD
-					err := fargateManager.Create(context.TODO())
-=======
 					err := fargateManager.Create(context.Background())
->>>>>>> 506e8da5
 					Expect(err).NotTo(HaveOccurred())
 					Expect(fakeStackManager.CreateStackCallCount()).To(Equal(0))
 					Expect(fakeStackManager.RefreshFargatePodExecutionRoleARNCallCount()).To(Equal(1))
