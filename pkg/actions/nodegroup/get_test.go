--- conflicted
+++ resolved
@@ -5,27 +5,18 @@
 	"fmt"
 	"time"
 
-<<<<<<< HEAD
 	asgtypes "github.com/aws/aws-sdk-go-v2/service/autoscaling/types"
-	"github.com/aws/aws-sdk-go-v2/service/cloudformation/types"
-	"github.com/aws/aws-sdk-go/aws"
-	"github.com/aws/aws-sdk-go/service/ec2"
-=======
-	"github.com/aws/aws-sdk-go-v2/service/autoscaling/types"
+	cftypes "github.com/aws/aws-sdk-go-v2/service/cloudformation/types"
 	"github.com/aws/aws-sdk-go-v2/service/ec2"
 	ec2types "github.com/aws/aws-sdk-go-v2/service/ec2/types"
-
 	"github.com/aws/aws-sdk-go/aws"
-	"github.com/aws/aws-sdk-go/service/cloudformation"
->>>>>>> 506e8da5
 	awseks "github.com/aws/aws-sdk-go/service/eks"
 	. "github.com/onsi/ginkgo"
 	. "github.com/onsi/gomega"
 	"github.com/stretchr/testify/mock"
-	"k8s.io/client-go/kubernetes/fake"
-
 	corev1 "k8s.io/api/core/v1"
 	metav1 "k8s.io/apimachinery/pkg/apis/meta/v1"
+	"k8s.io/client-go/kubernetes/fake"
 
 	"github.com/weaveworks/eksctl/pkg/actions/nodegroup"
 	api "github.com/weaveworks/eksctl/pkg/apis/eksctl.io/v1alpha5"
@@ -112,7 +103,7 @@
 				})
 
 				It("returns a summary of the node group and its StackName", func() {
-					fakeStackManager.DescribeNodeGroupStackReturns(&types.Stack{
+					fakeStackManager.DescribeNodeGroupStackReturns(&cftypes.Stack{
 						StackName: aws.String(stackName),
 					}, nil)
 
@@ -323,7 +314,7 @@
 						},
 					}, nil)
 
-					fakeStackManager.DescribeNodeGroupStackReturns(&types.Stack{
+					fakeStackManager.DescribeNodeGroupStackReturns(&cftypes.Stack{
 						StackName: aws.String(stackName),
 					}, nil)
 				})
@@ -378,10 +369,10 @@
 
 			BeforeEach(func() {
 				//unmanaged nodegroup
-				fakeStackManager.DescribeNodeGroupStacksReturns([]*types.Stack{
+				fakeStackManager.DescribeNodeGroupStacksReturns([]*cftypes.Stack{
 					{
 						StackName: aws.String(unmanagedStackName),
-						Tags: []types.Tag{
+						Tags: []cftypes.Tag{
 							{
 								Key:   aws.String(api.NodeGroupNameTag),
 								Value: aws.String(unmanagedNodegroupName),
@@ -391,7 +382,7 @@
 								Value: aws.String(clusterName),
 							},
 						},
-						StackStatus:  types.StackStatus("CREATE_COMPLETE"),
+						StackStatus:  cftypes.StackStatus("CREATE_COMPLETE"),
 						CreationTime: aws.Time(creationTime),
 					},
 				}, nil)
@@ -452,7 +443,7 @@
 					},
 				}, nil)
 
-				fakeStackManager.DescribeNodeGroupStackReturns(&types.Stack{
+				fakeStackManager.DescribeNodeGroupStackReturns(&cftypes.Stack{
 					StackName: aws.String(stackName),
 				}, nil)
 			})
@@ -499,9 +490,9 @@
 
 	Describe("Get", func() {
 		BeforeEach(func() {
-			fakeStackManager.DescribeNodeGroupStackReturns(&types.Stack{
+			fakeStackManager.DescribeNodeGroupStackReturns(&cftypes.Stack{
 				StackName: aws.String(stackName),
-				Tags: []types.Tag{
+				Tags: []cftypes.Tag{
 					{
 						Key:   aws.String(api.NodeGroupNameTag),
 						Value: aws.String(ngName),
