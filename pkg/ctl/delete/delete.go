package delete

import (
	"github.com/kris-nova/logger"
	"github.com/spf13/cobra"
	"github.com/weaveworks/eksctl/pkg/ctl/cmdutils"
)

var (
	waitDelete bool
)

// Command will create the `delete` commands
func Command(g *cmdutils.Grouping) *cobra.Command {
	cmd := &cobra.Command{
		Use:   "delete",
		Short: "Delete resource(s)",
		Run: func(c *cobra.Command, _ []string) {
			if err := c.Help(); err != nil {
				logger.Debug("ignoring error %q", err.Error())
			}
		},
	}

<<<<<<< HEAD
	cmd.AddCommand(deleteClusterCmd())
	cmd.AddCommand(deleteNodeGroupCmd())
=======
	cmd.AddCommand(deleteClusterCmd(g))
>>>>>>> c811dea3

	return cmd
}<|MERGE_RESOLUTION|>--- conflicted
+++ resolved
@@ -22,12 +22,8 @@
 		},
 	}
 
-<<<<<<< HEAD
-	cmd.AddCommand(deleteClusterCmd())
+	cmd.AddCommand(deleteClusterCmd(g))
 	cmd.AddCommand(deleteNodeGroupCmd())
-=======
-	cmd.AddCommand(deleteClusterCmd(g))
->>>>>>> c811dea3
 
 	return cmd
 }