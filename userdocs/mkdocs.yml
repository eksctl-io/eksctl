--- conflicted
+++ resolved
@@ -8,12 +8,8 @@
 edit_uri: ""
 
 extra_css:
-<<<<<<< HEAD
     - extra.css
-=======
-    - assets/_custom.scss
     - usage/schema.css
->>>>>>> 23f4c26f
 
 nav:
     - Introduction: introduction.md
