--- conflicted
+++ resolved
@@ -901,11 +901,7 @@
         "securityGroups",
         "asgMetricsCollection",
         "ebsOptimized",
-<<<<<<< HEAD
         "cpuCredits",
-        "volumeSize",
-=======
->>>>>>> 91b4eddc
         "volumeType",
         "volumeName",
         "volumeEncrypted",
