--- conflicted
+++ resolved
@@ -167,11 +167,10 @@
 		}
 		// This is the new vpc check, I need this check when the user sets it.
 		if *v == string(IPV6Family) {
-<<<<<<< HEAD
-			if missing := c.addonContainsManagedAddons([]string{"vpc-cni", "coredns", "kube-proxy"}); len(missing) != 0 {
-				return fmt.Errorf("managed addons must be defined in case of IPv6; missing addon(s): %s", strings.Join(missing, ", "))
-			}
-			if c.IAM == nil || c.IAM != nil && !IsEnabled(c.IAM.WithOIDC) {
+			if missing := c.addonContainsManagedAddons([]string{VPCCNIAddon, CoreDNSAddon, KubeProxyAddon}); len(missing) != 0 {
+				return fmt.Errorf("the default core addons must be defined in case of IPv6; missing addon(s): %s", strings.Join(missing, ", "))
+			}
+			if c.IAM == nil || c.IAM != nil && IsDisabled(c.IAM.WithOIDC) {
 				return fmt.Errorf("oidc needs to be enabled if IPv6 is set")
 			}
 
@@ -194,15 +193,6 @@
 	// manageSharedNodeSecurityGroupRules cannot be disabled if using eksctl managed security groups
 	if c.VPC.SharedNodeSecurityGroup == "" && IsDisabled(c.VPC.ManageSharedNodeSecurityGroupRules) {
 		return errors.New("vpc.manageSharedNodeSecurityGroupRules must be enabled when using ekstcl-managed security groups")
-=======
-			if missing := c.addonContainsManagedAddons([]string{VPCCNIAddon, CoreDNSAddon, KubeProxyAddon}); len(missing) != 0 {
-				return fmt.Errorf("the default core addons must be defined in case of IPv6; missing addon(s): %s", strings.Join(missing, ", "))
-			}
-			if c.IAM == nil || c.IAM != nil && IsDisabled(c.IAM.WithOIDC) {
-				return fmt.Errorf("oidc needs to be enabled if IPv6 is set")
-			}
-		}
->>>>>>> 3e8f6831
 	}
 	return nil
 }
