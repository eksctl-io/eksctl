package eks

import (
	"fmt"
	"regexp"
	"time"

	"github.com/pkg/errors"

	"github.com/aws/aws-sdk-go/aws"
	"github.com/aws/aws-sdk-go/service/cloudformation"

	"github.com/kubicorn/kubicorn/pkg/logger"
	"github.com/weaveworks/eksctl/pkg/utils"
)

//go:generate go-bindata -pkg $GOPACKAGE -prefix assets/1.10.3/2018-06-05 -o cfn_templates.go assets/1.10.3/2018-06-05

type Stack = cloudformation.Stack

func (c *ClusterProvider) CreateStack(name string, templateBody []byte, parameters map[string]string, withIAM bool, stack chan Stack, errs chan error) error {
	input := &cloudformation.CreateStackInput{}
	input.SetStackName(name)
	input.SetTags([]*cloudformation.Tag{
		&cloudformation.Tag{
			Key:   aws.String(ClusterNameTag),
			Value: aws.String(c.cfg.ClusterName),
		},
	})
	input.SetTemplateBody(string(templateBody))
	if withIAM {
		input.SetCapabilities(aws.StringSlice([]string{cloudformation.CapabilityCapabilityIam}))
	}
	for k, v := range parameters {
		p := &cloudformation.Parameter{
			ParameterKey:   aws.String(k),
			ParameterValue: aws.String(v),
		}
		input.Parameters = append(input.Parameters, p)
	}

	logger.Debug("input = %#v", input)
	s, err := c.svc.cfn.CreateStack(input)
	if err != nil {
		return errors.Wrap(err, fmt.Sprintf("creating CloudFormation stack %q", name))
	}
	logger.Debug("stack = %#v", s)

	go c.waitForStack(name, stack, errs)

<<<<<<< HEAD
	return nil
}

func (c *ClusterProvider) waitForStack(name string, stack chan Stack, errs chan error) {
	ticker := time.NewTicker(20 * time.Second)
	defer ticker.Stop()
=======
		timer := time.NewTimer(time.Duration(c.cfg.AWSOperationTimeoutSeconds) * time.Second)
		defer timer.Stop()

		defer close(errs)
		for {
			select {
			case <-timer.C:
				errs <- fmt.Errorf("creating CloudFormation stack %q timed out after %d seconds", name, c.cfg.AWSOperationTimeoutSeconds)
				logger.Debug("stack = %#v", s)
				return
>>>>>>> 1b3e1223

	timer := time.NewTimer(time.Duration(c.cfg.AwsOperationTimeoutSeconds) * time.Second)
	defer timer.Stop()

	defer close(errs)
	for {
		select {
		case <-timer.C:
			errs <- fmt.Errorf("waiting for CloudFormation stack %q timed out after %d seconds", name, c.cfg.AwsOperationTimeoutSeconds)
			logger.Debug("stack = %q", name)
			return

		case <-ticker.C:
			s, err := c.describeStack(&name)
			if err != nil {
				logger.Warning("continue despite err=%q", err.Error())
				continue
			}
			logger.Debug("stack = %#v", s)
			switch *s.StackStatus {
			case cloudformation.StackStatusCreateInProgress:
				continue
			case cloudformation.StackStatusCreateComplete:
				errs <- nil
				stack <- *s
				return
			case cloudformation.StackStatusCreateFailed:
				fallthrough // TODO: https://github.com/weaveworks/eksctl/issues/24
			default:
				errs <- fmt.Errorf("creating CloudFormation stack %q: %s", name, *s.StackStatus)
				// stack <- *s // this usually results in closed channel panic, but we don't need it really
				logger.Debug("stack = %#v", s)
				return
			}
		}
	}
}

func (c *ClusterProvider) describeStack(name *string) (*Stack, error) {
	input := &cloudformation.DescribeStacksInput{
		StackName: name,
	}
	resp, err := c.svc.cfn.DescribeStacks(input)
	if err != nil {
		return nil, errors.Wrap(err, fmt.Sprintf("describing CloudFormation stack %q", *name))
	}
	return resp.Stacks[0], nil
}

func (c *ClusterProvider) ListReadyStacks(nameRegex string) ([]*Stack, error) {
	var (
		subErr error
		stack  *Stack
	)

	re := regexp.MustCompile(nameRegex)
	input := &cloudformation.ListStacksInput{
		StackStatusFilter: aws.StringSlice([]string{cloudformation.StackStatusCreateComplete}),
	}
	stacks := []*Stack{}

	pager := func(p *cloudformation.ListStacksOutput, last bool) (shouldContinue bool) {
		for _, s := range p.StackSummaries {
			if re.MatchString(*s.StackName) {
				stack, subErr = c.describeStack(s.StackName)
				if subErr != nil {
					return false
				}
				stacks = append(stacks, stack)
			}
		}
		return true
	}
	if err := c.svc.cfn.ListStacksPages(input, pager); err != nil {
		return nil, err
	}
	if subErr != nil {
		return nil, subErr
	}
	return stacks, nil
}

func (c *ClusterProvider) stackNameVPC() string {
	return "EKS-" + c.cfg.ClusterName + "-VPC"
}

func (c *ClusterProvider) createStackVPC(errs chan error) error {
	name := c.stackNameVPC()
	logger.Info("creating VPC stack %q", name)
	templateBody, err := amazonEksVpcSampleYamlBytes()
	if err != nil {
		return errors.Wrap(err, "decompressing bundled template for VPC stack")
	}

	stackChan := make(chan Stack)
	taskErrs := make(chan error)

	if err := c.CreateStack(name, templateBody, nil, false, stackChan, taskErrs); err != nil {
		if utils.HasAwsErrorCode(err, cloudformation.ErrCodeAlreadyExistsException) {
			logger.Info("using existing VPC stack %q", name)
			go c.waitForStack(name, stackChan, taskErrs)
		} else {
			return err
		}
	}

	go func() {
		defer close(errs)
		defer close(stackChan)

		if err := <-taskErrs; err != nil {
			errs <- err
			return
		}

		s := <-stackChan

		logger.Debug("created VPC stack %q – processing outputs", name)

		securityGroup := GetOutput(&s, "SecurityGroups")
		if securityGroup == nil {
			errs <- fmt.Errorf("SecurityGroups is nil")
			return
		}
		c.cfg.securityGroup = *securityGroup

		subnetsList := GetOutput(&s, "SubnetIds")
		if subnetsList == nil {
			errs <- fmt.Errorf("SubnetIds is nil")
			return
		}
		c.cfg.subnetsList = *subnetsList

		clusterVPC := GetOutput(&s, "VpcId")
		if clusterVPC == nil {
			errs <- fmt.Errorf("VpcId is nil")
			return
		}
		c.cfg.clusterVPC = *clusterVPC

		logger.Debug("clusterConfig = %#v", c.cfg)
		logger.Success("created VPC stack %q", name)

		errs <- nil
	}()
	return nil
}

func (c *ClusterProvider) DeleteStackVPC() error {
	name := c.stackNameVPC()
	s, err := c.describeStack(&name)
	if err != nil {
		return errors.Wrap(err, "not able to get VPC stack for deletion")
	}

	input := &cloudformation.DeleteStackInput{
		StackName: s.StackName,
	}

	if _, err := c.svc.cfn.DeleteStack(input); err != nil {
		return errors.Wrap(err, "not able to delete VPC stack")
	}
	return nil
}

func (c *ClusterProvider) stackNameServiceRole() string {
	return "EKS-" + c.cfg.ClusterName + "-ServiceRole"
}

func (c *ClusterProvider) createStackServiceRole(errs chan error) error {
	name := c.stackNameServiceRole()
	logger.Info("creating ServiceRole stack %q", name)
	templateBody, err := amazonEksServiceRoleYamlBytes()
	if err != nil {
		return errors.Wrap(err, "decompressing bundled template for ServiceRole stack")
	}

	stackChan := make(chan Stack)
	taskErrs := make(chan error)

	if err := c.CreateStack(name, templateBody, nil, true, stackChan, taskErrs); err != nil {
		if utils.HasAwsErrorCode(err, cloudformation.ErrCodeAlreadyExistsException) {
			logger.Info("using existing ServiceRole stack %q", name)
			go c.waitForStack(name, stackChan, taskErrs)
		} else {
			return err
		}
	}

	go func() {
		defer close(errs)
		defer close(stackChan)

		if err := <-taskErrs; err != nil {
			errs <- err
			return
		}

		s := <-stackChan

		logger.Debug("created ServiceRole stack %q – processing outputs", name)

		clusterRoleARN := GetOutput(&s, "RoleArn")
		if clusterRoleARN == nil {
			errs <- fmt.Errorf("RoleArn is nil")
			return
		}
		c.cfg.clusterRoleARN = *clusterRoleARN

		logger.Debug("clusterConfig = %#v", c.cfg)
		logger.Success("created ServiceRole stack %q", name)

		errs <- nil
	}()
	return nil
}

func (c *ClusterProvider) DeleteStackServiceRole() error {
	name := c.stackNameServiceRole()
	s, err := c.describeStack(&name)
	if err != nil {
		return errors.Wrap(err, "not able to get ServiceRole stack for deletion")
	}

	input := &cloudformation.DeleteStackInput{
		StackName: s.StackName,
	}

	if _, err := c.svc.cfn.DeleteStack(input); err != nil {
		return errors.Wrap(err, "not able to delete ServiceRole stack")
	}
	return nil
}

func (c *ClusterProvider) stackNameDefaultNodeGroup() string {
	return "EKS-" + c.cfg.ClusterName + "-DefaultNodeGroup"
}

func (c *ClusterProvider) stackParamsDefaultNodeGroup() map[string]string {
	regionalAMIs := map[string]string{
		// TODO: https://github.com/weaveworks/eksctl/issues/49
		// currently source of truth for these is here:
		// https://docs.aws.amazon.com/eks/latest/userguide/launch-workers.html
		"us-west-2": "ami-73a6e20b",
		"us-east-1": "ami-dea4d5a1",
	}

	if c.cfg.NodeAMI == "" {
		c.cfg.NodeAMI = regionalAMIs[c.cfg.Region]
	}

	if c.cfg.MinNodes == 0 && c.cfg.MaxNodes == 0 {
		c.cfg.MinNodes = c.cfg.Nodes
		c.cfg.MaxNodes = c.cfg.Nodes
	}

	params := map[string]string{
		"ClusterName":                      c.cfg.ClusterName,
		"NodeGroupName":                    "default",
		"KeyName":                          c.cfg.keyName,
		"NodeImageId":                      c.cfg.NodeAMI,
		"NodeInstanceType":                 c.cfg.NodeType,
		"NodeAutoScalingGroupMinSize":      fmt.Sprintf("%d", c.cfg.MinNodes),
		"NodeAutoScalingGroupMaxSize":      fmt.Sprintf("%d", c.cfg.MaxNodes),
		"ClusterControlPlaneSecurityGroup": c.cfg.securityGroup,
		"Subnets":                          c.cfg.subnetsList,
		"VpcId":                            c.cfg.clusterVPC,
	}

	logger.Info("Node stack params: %#v", params)
	return params
}

func (c *ClusterProvider) createStackDefaultNodeGroup(errs chan error) error {
	name := c.stackNameDefaultNodeGroup()
	logger.Info("creating DefaultNodeGroup stack %q", name)
	templateBody, err := amazonEksNodegroupYamlBytes()
	if err != nil {
		return errors.Wrap(err, "decompressing bundled template for DefaultNodeGroup stack")
	}

	stackChan := make(chan Stack)
	taskErrs := make(chan error)

	if err := c.CreateStack(name, templateBody, c.stackParamsDefaultNodeGroup(), true, stackChan, taskErrs); err != nil {
		if utils.HasAwsErrorCode(err, cloudformation.ErrCodeAlreadyExistsException) {
			logger.Info("using existing DefaultNodeGroup stack %q", name)
			go c.waitForStack(name, stackChan, taskErrs)
		} else {
			return err
		}
	}

	go func() {
		defer close(errs)
		defer close(stackChan)

		if err := <-taskErrs; err != nil {
			errs <- err
			return
		}

		s := <-stackChan

		logger.Debug("created DefaultNodeGroup stack %q – processing outputs", name)

		nodeInstanceRoleARN := GetOutput(&s, "NodeInstanceRole")
		if nodeInstanceRoleARN == nil {
			errs <- fmt.Errorf("NodeInstanceRole is nil")
			return
		}
		c.cfg.nodeInstanceRoleARN = *nodeInstanceRoleARN

		logger.Debug("clusterConfig = %#v", c.cfg)
		logger.Success("created DefaultNodeGroup stack %q", name)

		errs <- nil
	}()
	return nil
}

func (c *ClusterProvider) DeleteStackDefaultNodeGroup() error {
	name := c.stackNameDefaultNodeGroup()
	s, err := c.describeStack(&name)
	if err != nil {
		return errors.Wrap(err, "not able to get DefaultNodeGroup stack for deletion")
	}

	input := &cloudformation.DeleteStackInput{
		StackName: s.StackName,
	}

	if _, err := c.svc.cfn.DeleteStack(input); err != nil {
		return errors.Wrap(err, "not able to delete DefaultNodeGroup stack")
	}
	return nil
}

func GetOutput(stack *Stack, key string) *string {
	for _, x := range stack.Outputs {
		if *x.OutputKey == key {
			return x.OutputValue
		}
	}
	return nil
}<|MERGE_RESOLUTION|>--- conflicted
+++ resolved
@@ -48,34 +48,21 @@
 
 	go c.waitForStack(name, stack, errs)
 
-<<<<<<< HEAD
 	return nil
 }
 
 func (c *ClusterProvider) waitForStack(name string, stack chan Stack, errs chan error) {
 	ticker := time.NewTicker(20 * time.Second)
 	defer ticker.Stop()
-=======
-		timer := time.NewTimer(time.Duration(c.cfg.AWSOperationTimeoutSeconds) * time.Second)
-		defer timer.Stop()
-
-		defer close(errs)
-		for {
-			select {
-			case <-timer.C:
-				errs <- fmt.Errorf("creating CloudFormation stack %q timed out after %d seconds", name, c.cfg.AWSOperationTimeoutSeconds)
-				logger.Debug("stack = %#v", s)
-				return
->>>>>>> 1b3e1223
-
-	timer := time.NewTimer(time.Duration(c.cfg.AwsOperationTimeoutSeconds) * time.Second)
+
+	timer := time.NewTimer(time.Duration(c.cfg.AWSOperationTimeoutSeconds) * time.Second)
 	defer timer.Stop()
 
 	defer close(errs)
 	for {
 		select {
 		case <-timer.C:
-			errs <- fmt.Errorf("waiting for CloudFormation stack %q timed out after %d seconds", name, c.cfg.AwsOperationTimeoutSeconds)
+			errs <- fmt.Errorf("creating CloudFormation stack %q timed out after %d seconds", name, c.cfg.AWSOperationTimeoutSeconds)
 			logger.Debug("stack = %q", name)
 			return
 
