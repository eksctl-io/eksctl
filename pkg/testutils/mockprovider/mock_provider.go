--- conflicted
+++ resolved
@@ -65,15 +65,11 @@
 	cloudwatchlogs *mocks.CloudWatchLogsAPI
 	configProvider *mocks.ConfigProvider
 
-<<<<<<< HEAD
-	stsV2 *mocksv2.STS
-	cfn   *mocksv2.CloudFormation
-=======
+	cfn              *mocksv2.CloudFormation
 	stsV2            *mocksv2.STS
 	cloudformationV2 *mocksv2.CloudFormation
 	elb              *mocksv2.ELB
 	elbV2            *mocksv2.ELBV2
->>>>>>> 1b4c5adf
 }
 
 // NewMockProvider returns a new MockProvider
@@ -91,15 +87,11 @@
 		cloudwatchlogs: &mocks.CloudWatchLogsAPI{},
 		configProvider: &mocks.ConfigProvider{},
 
-<<<<<<< HEAD
-		stsV2: &mocksv2.STS{},
-		cfn:   &mocksv2.CloudFormation{},
-=======
 		stsV2:            &mocksv2.STS{},
+		cfn:              &mocksv2.CloudFormation{},
 		cloudformationV2: &mocksv2.CloudFormation{},
 		elb:              &mocksv2.ELB{},
 		elbV2:            &mocksv2.ELBV2{},
->>>>>>> 1b4c5adf
 	}
 }
 
