--- conflicted
+++ resolved
@@ -114,11 +114,7 @@
 				return fakeClientSet, nil
 			})
 
-<<<<<<< HEAD
-			err := c.Delete(context.TODO(), time.Microsecond, false, false, false, 1)
-=======
 			err := c.Delete(context.Background(), time.Microsecond, false, false, false, 1)
->>>>>>> 506e8da5
 			Expect(err).NotTo(HaveOccurred())
 			Expect(fakeStackManager.DeleteTasksForDeprecatedStacksCallCount()).To(Equal(1))
 			Expect(ranDeleteDeprecatedTasks).To(BeTrue())
@@ -193,11 +189,7 @@
 					return mockedDrainer
 				})
 
-<<<<<<< HEAD
-				err := c.Delete(context.TODO(), time.Microsecond, false, true, false, 1)
-=======
 				err := c.Delete(context.Background(), time.Microsecond, false, true, false, 1)
->>>>>>> 506e8da5
 				Expect(err).NotTo(HaveOccurred())
 				Expect(fakeStackManager.DeleteTasksForDeprecatedStacksCallCount()).To(Equal(1))
 				Expect(ranDeleteDeprecatedTasks).To(BeFalse())
@@ -270,11 +262,7 @@
 					return mockedDrainer
 				})
 
-<<<<<<< HEAD
-				err := c.Delete(context.TODO(), time.Microsecond, false, false, false, 1)
-=======
 				err := c.Delete(context.Background(), time.Microsecond, false, false, false, 1)
->>>>>>> 506e8da5
 				Expect(err).To(MatchError(errorMessage))
 				Expect(fakeStackManager.DeleteTasksForDeprecatedStacksCallCount()).To(Equal(0))
 				Expect(ranDeleteDeprecatedTasks).To(BeFalse())
@@ -315,11 +303,7 @@
 
 			c := cluster.NewOwnedCluster(cfg, ctl, nil, fakeStackManager)
 
-<<<<<<< HEAD
-			err := c.Delete(context.TODO(), time.Microsecond, false, false, false, 1)
-=======
 			err := c.Delete(context.Background(), time.Microsecond, false, false, false, 1)
->>>>>>> 506e8da5
 			Expect(err).NotTo(HaveOccurred())
 			Expect(fakeStackManager.DeleteTasksForDeprecatedStacksCallCount()).To(Equal(1))
 			Expect(ranDeleteDeprecatedTasks).To(BeTrue())
