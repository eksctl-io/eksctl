package cmdutils

import (
	"path/filepath"

	. "github.com/onsi/ginkgo"
	. "github.com/onsi/gomega"
	"github.com/spf13/cobra"

	api "github.com/weaveworks/eksctl/pkg/apis/eksctl.io/v1alpha5"
	"github.com/weaveworks/eksctl/pkg/ctl/cmdutils/filter"
)

var _ = Describe("cmdutils configfile", func() {

	newCmd := func() *cobra.Command {
		return &cobra.Command{
			Use: "test",
			Run: func(_ *cobra.Command, _ []string) {},
		}
	}

	const examplesDir = "../../../examples/"

	Context("load configfiles", func() {

		It("should handle name argument", func() {
			cfg := api.NewClusterConfig()

			{
				cmd := &Cmd{
					ClusterConfig: cfg,
					NameArg:       "foo-1",
					CobraCommand:  newCmd(),
				}

				err := NewMetadataLoader(cmd).Load()
				Expect(err).NotTo(HaveOccurred())
				Expect(cfg.Metadata.Name).To(Equal("foo-1"))
			}

			{
				cmd := &Cmd{
					ClusterConfig: cfg,
					NameArg:       "foo-2",
					CobraCommand:  newCmd(),
				}

				err := NewMetadataLoader(cmd).Load()
				Expect(err).To(HaveOccurred())
				Expect(err.Error()).To(Equal("--cluster=foo-1 and argument foo-2 cannot be used at the same time"))
			}

			{
				cmd := &Cmd{
					ClusterConfig:     cfg,
					NameArg:           "foo-3",
					CobraCommand:      newCmd(),
					ClusterConfigFile: examplesDir + "01-simple-cluster.yaml",
				}

				err := NewMetadataLoader(cmd).Load()
				Expect(err).To(HaveOccurred())
				Expect(err.Error()).To(Equal(ErrCannotUseWithConfigFile(`name argument`).Error()))

				fs := cmd.CobraCommand.Flags()

				fs.StringVar(&cfg.Metadata.Name, "cluster", "", "")
				cmd.CobraCommand.Flag("cluster").Changed = true

				Expect(cmd.CobraCommand.Flag("cluster").Changed).To(BeTrue())

				err = NewMetadataLoader(cmd).Load()

				Expect(err).To(HaveOccurred())
				Expect(err.Error()).To(Equal(ErrCannotUseWithConfigFile("--cluster").Error()))
			}
		})

		Describe("name argument", func() {
			When("given as --name switch", func() {
				It("succeeds", func() {
					cfg := api.NewClusterConfig()
					cobraCmd := newCmd()
					name := "foo-2"
					cobraCmd.SetArgs([]string{"--name", name})

					cmd := &Cmd{
						ClusterConfig:     cfg,
						NameArg:           name,
						CobraCommand:      cobraCmd,
						ClusterConfigFile: examplesDir + "01-simple-cluster.yaml",
						ProviderConfig:    api.ProviderConfig{},
					}
					l := newCommonClusterConfigLoader(cmd)
					l.flagsIncompatibleWithConfigFile.Delete("name")

					err := l.Load()
					Expect(err).NotTo(HaveOccurred())
				})
			})
			When("given as positional argument", func() {
				It("succeeds", func() {
					cfg := api.NewClusterConfig()
					cmd := &Cmd{
						ClusterConfig:     cfg,
						NameArg:           "foo-2",
						CobraCommand:      newCmd(),
						ClusterConfigFile: examplesDir + "01-simple-cluster.yaml",
						ProviderConfig:    api.ProviderConfig{},
					}
					l := newCommonClusterConfigLoader(cmd)
					l.flagsIncompatibleWithConfigFile.Delete("name")

					err := l.Load()
					Expect(err).NotTo(HaveOccurred())
				})
			})
		})

		Describe("managed nodegroup with container runtime", func() {
			When("container runtime is set for a managed nodegroup", func() {
				It("fails validation", func() {
					cfg := api.NewClusterConfig()
					cobraCmd := newCmd()
					name := "foo-2"
					cobraCmd.SetArgs([]string{"--name", name})

					cmd := &Cmd{
						ClusterConfig:     cfg,
						NameArg:           name,
						CobraCommand:      cobraCmd,
						ClusterConfigFile: "test_data/managed-nodegroup-with-container-runtime.yaml",
						ProviderConfig:    api.ProviderConfig{},
					}
					l := newCommonClusterConfigLoader(cmd)
					l.flagsIncompatibleWithConfigFile.Delete("name")

					err := l.Load()
					Expect(err).To(MatchError(ContainSubstring("error unmarshaling JSON: while decoding JSON: json: unknown field \"containerRuntime\"")))
				})
			})
		})

		It("load all of example file", func() {
			examples, err := filepath.Glob(examplesDir + "*.yaml")
			Expect(err).NotTo(HaveOccurred())

			Expect(examples).NotTo(BeEmpty())
			for _, example := range examples {
				cmd := &Cmd{
					CobraCommand:      newCmd(),
					ClusterConfigFile: example,
					ClusterConfig:     api.NewClusterConfig(),
					ProviderConfig:    api.ProviderConfig{},
				}

				err := NewMetadataLoader(cmd).Load()
				Expect(err).ToNot(HaveOccurred())

				cfg := cmd.ClusterConfig
<<<<<<< HEAD
				Expect(cfg.Metadata.Name).ToNot(BeEmpty())
				Expect(cfg.Metadata.Region).ToNot(BeEmpty())
=======
				Expect(err).NotTo(HaveOccurred())
				Expect(cfg.Metadata.Name).NotTo(BeEmpty())
				Expect(cfg.Metadata.Region).NotTo(BeEmpty())
>>>>>>> ad4b972a
				Expect(cfg.Metadata.Region).To(Equal(cmd.ProviderConfig.Region))
			}
		})
	})

	Describe("CreateClusterLoader", func() {
		It("should set VPC.NAT.Gateway with the correct value", func() {
			natTests := []struct {
				configFile      string
				expectedGateway string
			}{
				// No VPC set
				{"01-simple-cluster.yaml", api.ClusterSingleNAT},
				// VPC set but not NAT
				{"02-custom-vpc-cidr-no-nodes.yaml", api.ClusterSingleNAT},
				// VPC and subnets set but not NAT
				{"04-existing-vpc.yaml", api.ClusterSingleNAT},
				// NAT set
				{"09-nat-gateways.yaml", api.ClusterHighlyAvailableNAT},
			}

			for _, natTest := range natTests {
				cmd := &Cmd{
					CobraCommand:      newCmd(),
					ClusterConfigFile: filepath.Join(examplesDir, natTest.configFile),
					ClusterConfig:     api.NewClusterConfig(),
					ProviderConfig:    api.ProviderConfig{},
				}

				params := &CreateClusterCmdParams{WithoutNodeGroup: true, CreateManagedNGOptions: CreateManagedNGOptions{
					Managed: false,
				}}
				Expect(NewCreateClusterLoader(cmd, filter.NewNodeGroupFilter(), nil, params).Load()).To(Succeed())
				cfg := cmd.ClusterConfig
				Expect(cfg.VPC.NAT.Gateway).To(Not(BeNil()))
				Expect(*cfg.VPC.NAT.Gateway).To(Equal(natTest.expectedGateway))
			}
		})

		When("using ipv6", func() {
			It("should default VPC.NAT to nil", func() {
				cmd := &Cmd{
					CobraCommand:      newCmd(),
					ClusterConfigFile: filepath.Join(examplesDir, "29-vpc-with-ip-family.yaml"),
					ClusterConfig:     api.NewClusterConfig(),
					ProviderConfig:    api.ProviderConfig{},
				}
				params := &CreateClusterCmdParams{WithoutNodeGroup: true, CreateManagedNGOptions: CreateManagedNGOptions{
					Managed: false,
				}}
				Expect(NewCreateClusterLoader(cmd, filter.NewNodeGroupFilter(), nil, params).Load()).To(Succeed())
				Expect(cmd.ClusterConfig.VPC.NAT).To(BeNil())
			})
		})

		It("loader should handle named and unnamed nodegroups without config file", func() {
			unnamedNG := api.NewNodeGroup()

			namedNG := api.NewNodeGroup()
			namedNG.Name = "ng-1"

			loaderParams := []struct {
				ng               *api.NodeGroup
				withoutNodeGroup bool
				managed          bool
			}{
				{unnamedNG, false, false},
				{unnamedNG, true, false},
				{namedNG, false, false},
				{namedNG, true, false},
				{unnamedNG, false, true},
				{unnamedNG, true, true},
				{namedNG, false, true},
			}

			assertMatchesNg := func(ng *api.NodeGroup, mNg *api.ManagedNodeGroup) {
				Expect(ng.Name).To(Equal(mNg.Name))
				Expect(ng.IAM).To(Equal(mNg.IAM))
				Expect(ng.VolumeSize).To(Equal(mNg.VolumeSize))
				Expect(ng.MinSize).To(Equal(mNg.MinSize))
				Expect(ng.MaxSize).To(Equal(mNg.MaxSize))
				Expect(ng.DesiredCapacity).To(Equal(mNg.DesiredCapacity))
				Expect(ng.AMIFamily).To(Equal(mNg.AMIFamily))
				Expect(ng.InstanceType).To(Equal(mNg.InstanceType))
				Expect(ng.Tags).To(Equal(mNg.Tags))
				Expect(ng.Labels).To(Equal(mNg.Labels))
				Expect(ng.AvailabilityZones).To(Equal(mNg.AvailabilityZones))
				Expect(ng.SSH).To(Equal(mNg.SSH))
			}

			for _, loaderTest := range loaderParams {
				cmd := &Cmd{
					CobraCommand:   newCmd(),
					ClusterConfig:  api.NewClusterConfig(),
					ProviderConfig: api.ProviderConfig{},
				}

				ngFilter := filter.NewNodeGroupFilter()

				Expect(cmd.ClusterConfig.NodeGroups).To(HaveLen(0))

				params := &CreateClusterCmdParams{
					WithoutNodeGroup: loaderTest.withoutNodeGroup,
					CreateManagedNGOptions: CreateManagedNGOptions{
						Managed: loaderTest.managed,
					},
				}
				Expect(NewCreateClusterLoader(cmd, ngFilter, loaderTest.ng, params).Load()).To(Succeed())

				Expect(ngFilter.GetExcludeAll()).To(Equal(loaderTest.withoutNodeGroup))

				if loaderTest.withoutNodeGroup {
					Expect(cmd.ClusterConfig.NodeGroups).To(HaveLen(0))
				} else {
					if loaderTest.managed {
						Expect(cmd.ClusterConfig.NodeGroups).To(BeEmpty())
						Expect(cmd.ClusterConfig.ManagedNodeGroups).To(HaveLen(1))
						assertMatchesNg(loaderTest.ng, cmd.ClusterConfig.ManagedNodeGroups[0])
						Expect(cmd.ClusterConfig.ManagedNodeGroups[0].Name).To(Equal(loaderTest.ng.Name))
					} else {
						Expect(cmd.ClusterConfig.ManagedNodeGroups).To(BeEmpty())
						Expect(cmd.ClusterConfig.NodeGroups).To(HaveLen(1))
						Expect(cmd.ClusterConfig.NodeGroups[0]).To(Equal(loaderTest.ng))
					}
				}
			}
		})

		It("loader should handle nodegroup exclusion with config file", func() {
			loaderParams := []struct {
				configFile       string
				nodeGroupCount   int
				withoutNodeGroup bool
				// determines whether this ClusterConfig contains managed nodegroups and not the managedFlag argument
				// which is not used when using a config file
				managed bool
			}{
				{"01-simple-cluster.yaml", 1, true, false},
				{"01-simple-cluster.yaml", 1, false, false},
				{"02-custom-vpc-cidr-no-nodes.yaml", 0, true, false},
				{"02-custom-vpc-cidr-no-nodes.yaml", 0, true, false},
				{"03-two-nodegroups.yaml", 2, true, false},
				{"03-two-nodegroups.yaml", 2, false, false},
				{"05-advanced-nodegroups.yaml", 3, true, false},
				{"05-advanced-nodegroups.yaml", 3, false, false},
				{"07-ssh-keys.yaml", 7, true, false},
				{"07-ssh-keys.yaml", 7, false, false},
				{"15-managed-nodes.yaml", 4, true, true},
				{"15-managed-nodes.yaml", 4, false, true},
				{"20-bottlerocket.yaml", 2, false, false},
			}

			for _, loaderTest := range loaderParams {
				cmd := &Cmd{
					CobraCommand:      newCmd(),
					ClusterConfigFile: filepath.Join(examplesDir, loaderTest.configFile),
					ClusterConfig:     api.NewClusterConfig(),
					ProviderConfig:    api.ProviderConfig{},
				}

				ngFilter := filter.NewNodeGroupFilter()

				params := &CreateClusterCmdParams{
					WithoutNodeGroup: loaderTest.withoutNodeGroup,
					CreateManagedNGOptions: CreateManagedNGOptions{
						Managed: loaderTest.managed,
					},
				}
				Expect(NewCreateClusterLoader(cmd, ngFilter, nil, params).Load()).To(Succeed())

				Expect(ngFilter.GetExcludeAll()).To(Equal(loaderTest.withoutNodeGroup))

				if loaderTest.managed {
					Expect(cmd.ClusterConfig.ManagedNodeGroups).To(HaveLen(loaderTest.nodeGroupCount))
					Expect(cmd.ClusterConfig.NodeGroups).To(BeEmpty())
				} else {
					Expect(cmd.ClusterConfig.NodeGroups).To(HaveLen(loaderTest.nodeGroupCount))
					Expect(cmd.ClusterConfig.ManagedNodeGroups).To(BeEmpty())
				}
			}

		})

		Describe("should set defaults for cluster endpoint access", func() {

			testClusterEndpointAccessDefaults := func(configFilePath string, expectedPrivAccess, expectedPubAccess bool) {
				cmd := &Cmd{
					CobraCommand:      newCmd(),
					ClusterConfigFile: configFilePath,
					ClusterConfig:     api.NewClusterConfig(),
					ProviderConfig:    api.ProviderConfig{},
				}

				params := &CreateClusterCmdParams{
					WithoutNodeGroup: true,
					CreateManagedNGOptions: CreateManagedNGOptions{
						Managed: false,
					},
				}

				Expect(NewCreateClusterLoader(cmd, filter.NewNodeGroupFilter(), nil, params).Load()).To(Succeed())
				cfg := cmd.ClusterConfig
				assertValidClusterEndpoint(cfg.VPC.ClusterEndpoints, expectedPrivAccess, expectedPubAccess)
			}

			It("when VPC is imported and no access is defined", func() {
				testClusterEndpointAccessDefaults("test_data/cluster-with-vpc.yaml", false, true)
			})

			It("when VPC is created by eksctl and no access is defined", func() {
				testClusterEndpointAccessDefaults("test_data/cluster-without-vpc.yaml", false, true)
			})

			It("when VPC is created by eksctl and private endpoint is enabled", func() {
				testClusterEndpointAccessDefaults("test_data/cluster-without-vpc-private-access.yaml", true, true)
			})

			It("when VPC is imported and private endpoint is enabled", func() {
				testClusterEndpointAccessDefaults("test_data/cluster-with-vpc-private-access.yaml", true, true)
			})
		})
	})

	Describe("SetLabelLoader", func() {
		It("should load the right data", func() {
			cmd := &Cmd{
				CobraCommand:      newCmd(),
				ClusterConfigFile: filepath.Join("test_data", "cluster-with-labels.yaml"),
				ClusterConfig:     api.NewClusterConfig(),
				ProviderConfig:    api.ProviderConfig{},
			}

			Expect(NewSetLabelLoader(cmd, "ng-1", nil).Load()).To(Succeed())
			cfg := cmd.ClusterConfig
			Expect(cfg.Metadata.Name).To(Equal("test-labels-1"))
			Expect(cfg.ManagedNodeGroups[0].Name).To(Equal("ng-1"))
		})
		When("no config file is provided and no labels", func() {
			It("errors", func() {
				cmd := &Cmd{
					CobraCommand:   newCmd(),
					ClusterConfig:  api.NewClusterConfig(),
					ProviderConfig: api.ProviderConfig{},
				}

				err := NewSetLabelLoader(cmd, "", nil).Load()
				Expect(err).To(MatchError(ContainSubstring("--labels must be set")))
			})
		})
		When("config file with no nodegroup name is provided", func() {
			It("should load all nodegroups", func() {
				cmd := &Cmd{
					CobraCommand:      newCmd(),
					ClusterConfigFile: filepath.Join("test_data", "cluster-with-labels.yaml"),
					ClusterConfig:     api.NewClusterConfig(),
					ProviderConfig:    api.ProviderConfig{},
				}

				Expect(NewSetLabelLoader(cmd, "", nil).Load()).To(Succeed())
				cfg := cmd.ClusterConfig
				Expect(cfg.Metadata.Name).To(Equal("test-labels-1"))
				Expect(cfg.ManagedNodeGroups[0].Name).To(Equal("ng-1"))
				Expect(cfg.ManagedNodeGroups[1].Name).To(Equal("ng-2"))
			})
		})
		When("config file with missing nodegroup name is provided", func() {
			It("errors", func() {
				cmd := &Cmd{
					CobraCommand:      newCmd(),
					ClusterConfigFile: filepath.Join("test_data", "cluster-with-labels.yaml"),
					ClusterConfig:     api.NewClusterConfig(),
					ProviderConfig:    api.ProviderConfig{},
				}

				err := NewSetLabelLoader(cmd, "invalid", nil).Load()
				Expect(err).To(MatchError(ContainSubstring("nodegroup with name invalid not found in the config file")))
			})
		})
	})
})

func assertValidClusterEndpoint(endpoints *api.ClusterEndpoints, privateAccess, publicAccess bool) {
	Expect(endpoints).To(Not(BeNil()))
	Expect(endpoints.PrivateAccess).To(Not(BeNil()))
	Expect(*endpoints.PrivateAccess).To(Equal(privateAccess))
	Expect(endpoints.PublicAccess).To(Not(BeNil()))
	Expect(*endpoints.PublicAccess).To(Equal(publicAccess))
}<|MERGE_RESOLUTION|>--- conflicted
+++ resolved
@@ -156,17 +156,11 @@
 				}
 
 				err := NewMetadataLoader(cmd).Load()
-				Expect(err).ToNot(HaveOccurred())
+				Expect(err).NotTo(HaveOccurred())
 
 				cfg := cmd.ClusterConfig
-<<<<<<< HEAD
-				Expect(cfg.Metadata.Name).ToNot(BeEmpty())
-				Expect(cfg.Metadata.Region).ToNot(BeEmpty())
-=======
-				Expect(err).NotTo(HaveOccurred())
 				Expect(cfg.Metadata.Name).NotTo(BeEmpty())
 				Expect(cfg.Metadata.Region).NotTo(BeEmpty())
->>>>>>> ad4b972a
 				Expect(cfg.Metadata.Region).To(Equal(cmd.ProviderConfig.Region))
 			}
 		})
