--- conflicted
+++ resolved
@@ -7,17 +7,10 @@
 
 	"github.com/stretchr/testify/mock"
 
-<<<<<<< HEAD
+	"github.com/aws/aws-sdk-go-v2/service/autoscaling"
 	"github.com/aws/aws-sdk-go-v2/service/cloudformation/types"
 	"github.com/aws/aws-sdk-go/aws"
 	"github.com/aws/aws-sdk-go/aws/request"
-	"github.com/aws/aws-sdk-go/service/autoscaling"
-=======
-	"github.com/aws/aws-sdk-go-v2/service/autoscaling"
-	"github.com/aws/aws-sdk-go/aws"
-	"github.com/aws/aws-sdk-go/aws/request"
-	"github.com/aws/aws-sdk-go/service/cloudformation"
->>>>>>> 345a583b
 	awseks "github.com/aws/aws-sdk-go/service/eks"
 	. "github.com/onsi/ginkgo"
 	. "github.com/onsi/gomega"
@@ -99,12 +92,7 @@
 				return nil
 			})
 
-<<<<<<< HEAD
-			err := m.Scale(context.TODO(), ng)
-=======
 			err := m.Scale(context.Background(), ng)
->>>>>>> 345a583b
-
 			Expect(err).NotTo(HaveOccurred())
 			Expect(waitCallCount).To(Equal(1))
 		})
@@ -120,12 +108,7 @@
 					NodegroupName: &ngName,
 				}).Return(nil, fmt.Errorf("foo"))
 
-<<<<<<< HEAD
-				err := m.Scale(context.TODO(), ng)
-=======
 				err := m.Scale(context.Background(), ng)
->>>>>>> 345a583b
-
 				Expect(err).To(MatchError(fmt.Sprintf("failed to scale nodegroup for cluster %q, error: foo", clusterName)))
 			})
 		})
@@ -166,11 +149,7 @@
 			})
 
 			It("scales the nodegroup", func() {
-<<<<<<< HEAD
-				err := m.Scale(context.TODO(), ng)
-=======
 				err := m.Scale(context.Background(), ng)
->>>>>>> 345a583b
 				Expect(err).NotTo(HaveOccurred())
 			})
 		})
@@ -198,11 +177,7 @@
 			})
 
 			It("returns an error", func() {
-<<<<<<< HEAD
-				err := m.Scale(context.TODO(), ng)
-=======
 				err := m.Scale(context.Background(), ng)
->>>>>>> 345a583b
 				Expect(err).To(MatchError(ContainSubstring("failed to find NodeGroup auto scaling group")))
 			})
 		})
