package create

import (
	"github.com/kris-nova/logger"
	"github.com/spf13/cobra"
<<<<<<< HEAD
	"github.com/spf13/pflag"
	"github.com/weaveworks/eksctl/pkg/eks/api"
	"github.com/weaveworks/eksctl/pkg/ctl/cmdutils"
	"github.com/weaveworks/eksctl/pkg/ami"
)

const (
	defaultNodeType     = "m5.large"
	defaultSSHPublicKey = "~/.ssh/id_rsa.pub"
=======
	"github.com/weaveworks/eksctl/pkg/ctl/cmdutils"
>>>>>>> 002d5b6f
)

// Command will create the `create` commands
func Command(g *cmdutils.Grouping) *cobra.Command {
	cmd := &cobra.Command{
		Use:   "create",
		Short: "Create resource(s)",
		Run: func(c *cobra.Command, _ []string) {
			if err := c.Help(); err != nil {
				logger.Debug("ignoring error %q", err.Error())
			}
		},
	}

<<<<<<< HEAD
	cmd.AddCommand(createClusterCmd())
	cmd.AddCommand(createNodeGroupCmd())
=======
	cmd.AddCommand(createClusterCmd(g))
>>>>>>> 002d5b6f

	return cmd
}

func addCommonCreateFlags(fs *pflag.FlagSet, p *api.ProviderConfig, cfg *api.ClusterConfig, ng *api.NodeGroup) {
	cmdutils.AddCommonFlagsForAWS(fs, p)

	fs.StringVarP(&ng.InstanceType, "node-type", "t", defaultNodeType, "node instance type")
	fs.IntVarP(&ng.DesiredCapacity, "nodes", "N", api.DefaultNodeCount, "total number of nodes (for a static ASG)")

	// TODO: https://github.com/weaveworks/eksctl/issues/28
	fs.IntVarP(&ng.MinSize, "nodes-min", "m", 0, "minimum nodes in ASG")
	fs.IntVarP(&ng.MaxSize, "nodes-max", "M", 0, "maximum nodes in ASG")

	fs.IntVarP(&ng.VolumeSize, "node-volume-size", "", 0, "Node volume size (in GB)")
	fs.IntVar(&ng.MaxPodsPerNode, "max-pods-per-node", 0, "maximum number of pods per node (set automatically if unspecified)")
	fs.StringSliceVar(&ng.AvailabilityZones, "node-zones", nil, "(auto-select if unspecified)")

	fs.BoolVar(&ng.AllowSSH, "ssh-access", false, "control SSH access for nodes")
	fs.StringVar(&ng.SSHPublicKeyPath, "ssh-public-key", defaultSSHPublicKey, "SSH public key to use for nodes (import from local path, or use existing EC2 key pair)")

	fs.StringVar(&ng.AMI, "node-ami", ami.ResolverStatic, "Advanced use cases only. If 'static' is supplied (default) then eksctl will use static AMIs; if 'auto' is supplied then eksctl will automatically set the AMI based on region/instance type; if any other value is supplied it will override the AMI to use for the nodes. Use with extreme care.")
	fs.StringVar(&ng.AMIFamily, "node-ami-family", ami.ImageFamilyAmazonLinux2, "Advanced use cases only. If 'AmazonLinux2' is supplied (default), then eksctl will use the offical AWS EKS AMIs (Amazon Linux 2); if 'Ubuntu1804' is supplied, then eksctl will use the offical Canonical EKS AMIs (Ubuntu 18.04).")

	fs.BoolVarP(&ng.PrivateNetworking, "node-private-networking", "P", false, "whether to make initial nodegroup networking private")

	fs.Var(&ng.Labels, "node-labels", "Put labels on nodes in the format of K_1=V_1,K_2=V_2. A label key and value must begin with a letter or number, and may contain letters, numbers, hyphens, dots, and underscores, up to  63 characters each")
}<|MERGE_RESOLUTION|>--- conflicted
+++ resolved
@@ -3,7 +3,7 @@
 import (
 	"github.com/kris-nova/logger"
 	"github.com/spf13/cobra"
-<<<<<<< HEAD
+	"github.com/weaveworks/eksctl/pkg/ctl/cmdutils"
 	"github.com/spf13/pflag"
 	"github.com/weaveworks/eksctl/pkg/eks/api"
 	"github.com/weaveworks/eksctl/pkg/ctl/cmdutils"
@@ -13,9 +13,6 @@
 const (
 	defaultNodeType     = "m5.large"
 	defaultSSHPublicKey = "~/.ssh/id_rsa.pub"
-=======
-	"github.com/weaveworks/eksctl/pkg/ctl/cmdutils"
->>>>>>> 002d5b6f
 )
 
 // Command will create the `create` commands
@@ -30,19 +27,13 @@
 		},
 	}
 
-<<<<<<< HEAD
-	cmd.AddCommand(createClusterCmd())
+	cmd.AddCommand(createClusterCmd(g))
 	cmd.AddCommand(createNodeGroupCmd())
-=======
-	cmd.AddCommand(createClusterCmd(g))
->>>>>>> 002d5b6f
 
 	return cmd
 }
 
 func addCommonCreateFlags(fs *pflag.FlagSet, p *api.ProviderConfig, cfg *api.ClusterConfig, ng *api.NodeGroup) {
-	cmdutils.AddCommonFlagsForAWS(fs, p)
-
 	fs.StringVarP(&ng.InstanceType, "node-type", "t", defaultNodeType, "node instance type")
 	fs.IntVarP(&ng.DesiredCapacity, "nodes", "N", api.DefaultNodeCount, "total number of nodes (for a static ASG)")
 
