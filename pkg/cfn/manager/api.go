--- conflicted
+++ resolved
@@ -10,19 +10,11 @@
 	"github.com/aws/aws-sdk-go-v2/service/cloudformation"
 	"github.com/aws/aws-sdk-go-v2/service/cloudformation/types"
 	"github.com/aws/aws-sdk-go-v2/service/cloudtrail"
+	"github.com/aws/smithy-go"
 
 	cttypes "github.com/aws/aws-sdk-go-v2/service/cloudtrail/types"
 	"github.com/aws/aws-sdk-go/aws"
-<<<<<<< HEAD
-	"github.com/aws/aws-sdk-go/service/ec2/ec2iface"
 	"github.com/aws/aws-sdk-go/service/eks/eksiface"
-	"github.com/aws/aws-sdk-go/service/iam/iamiface"
-	"github.com/aws/smithy-go"
-=======
-	"github.com/aws/aws-sdk-go/service/cloudformation"
-	"github.com/aws/aws-sdk-go/service/cloudformation/cloudformationiface"
-	"github.com/aws/aws-sdk-go/service/eks/eksiface"
->>>>>>> 506e8da5
 	"github.com/kris-nova/logger"
 	"github.com/pkg/errors"
 
@@ -75,33 +67,19 @@
 
 // StackCollection stores the CloudFormation stack information
 type StackCollection struct {
-<<<<<<< HEAD
 	cloudformationAPI awsapi.CloudFormation
-	ec2API            ec2iface.EC2API
-=======
-	cloudformationAPI cloudformationiface.CloudFormationAPI
 	ec2API            awsapi.EC2
->>>>>>> 506e8da5
 	eksAPI            eksiface.EKSAPI
 	iamAPI            awsapi.IAM
 	cloudTrailAPI     awsapi.CloudTrail
 	asgAPI            awsapi.ASG
-<<<<<<< HEAD
-	spec              *api.ClusterConfig
-	disableRollback   bool
-	roleARN           string
-	region            string
-	waitTimeout       time.Duration
-	sharedTags        []types.Tag
-=======
 
 	spec            *api.ClusterConfig
 	disableRollback bool
 	roleARN         string
 	region          string
 	waitTimeout     time.Duration
-	sharedTags      []*cloudformation.Tag
->>>>>>> 506e8da5
+	sharedTags      []types.Tag
 }
 
 func newTag(key, value string) types.Tag {
@@ -186,13 +164,8 @@
 // any errors will be written to errs channel, when nil is written,
 // assume completion, do not expect more then one error value on the
 // channel, it's closed immediately after it is written to
-<<<<<<< HEAD
-func (c *StackCollection) CreateStack(ctx context.Context, stackName string, resourceSet builder.ResourceSet, tags, parameters map[string]string, errs chan error) error {
+func (c *StackCollection) CreateStack(ctx context.Context, stackName string, resourceSet builder.ResourceSetReader, tags, parameters map[string]string, errs chan error) error {
 	stack, err := c.createStackRequest(ctx, stackName, resourceSet, tags, parameters)
-=======
-func (c *StackCollection) CreateStack(stackName string, resourceSet builder.ResourceSetReader, tags, parameters map[string]string, errs chan error) error {
-	stack, err := c.createStackRequest(stackName, resourceSet, tags, parameters)
->>>>>>> 506e8da5
 	if err != nil {
 		return err
 	}
@@ -202,11 +175,7 @@
 }
 
 // createClusterStack creates the cluster stack
-<<<<<<< HEAD
-func (c *StackCollection) createClusterStack(ctx context.Context, stackName string, resourceSet builder.ResourceSet, errCh chan error) error {
-=======
-func (c *StackCollection) createClusterStack(stackName string, resourceSet builder.ResourceSetReader, errCh chan error) error {
->>>>>>> 506e8da5
+func (c *StackCollection) createClusterStack(ctx context.Context, stackName string, resourceSet builder.ResourceSetReader, errCh chan error) error {
 	// Unlike with `createNodeGroupTask`, all tags are already set for the cluster stack
 	stack, err := c.createStackRequest(ctx, stackName, resourceSet, nil, nil)
 	if err != nil {
@@ -254,11 +223,7 @@
 	return nil
 }
 
-<<<<<<< HEAD
-func (c *StackCollection) createStackRequest(ctx context.Context, stackName string, resourceSet builder.ResourceSet, tags, parameters map[string]string) (*Stack, error) {
-=======
-func (c *StackCollection) createStackRequest(stackName string, resourceSet builder.ResourceSetReader, tags, parameters map[string]string) (*Stack, error) {
->>>>>>> 506e8da5
+func (c *StackCollection) createStackRequest(ctx context.Context, stackName string, resourceSet builder.ResourceSetReader, tags, parameters map[string]string) (*Stack, error) {
 	stack := &Stack{StackName: &stackName}
 	templateBody, err := resourceSet.RenderJSON()
 	if err != nil {
