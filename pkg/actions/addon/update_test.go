--- conflicted
+++ resolved
@@ -36,11 +36,7 @@
 		mockProvider = mockprovider.NewMockProvider()
 		fakeStackManager = new(fakes.FakeStackManager)
 
-<<<<<<< HEAD
-		fakeStackManager.CreateStackStub = func(_ context.Context, _ string, rs builder.ResourceSet, _ map[string]string, _ map[string]string, errs chan error) error {
-=======
-		fakeStackManager.CreateStackStub = func(_ string, rs builder.ResourceSetReader, _ map[string]string, _ map[string]string, errs chan error) error {
->>>>>>> 506e8da5
+		fakeStackManager.CreateStackStub = func(_ context.Context, _ string, rs builder.ResourceSetReader, _ map[string]string, _ map[string]string, errs chan error) error {
 			go func() {
 				errs <- nil
 			}()
