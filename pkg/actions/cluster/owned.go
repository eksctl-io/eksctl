package cluster

import (
	"context"
	"time"

	"github.com/kris-nova/logger"
	"github.com/pkg/errors"

	"github.com/weaveworks/eksctl/pkg/actions/nodegroup"
	api "github.com/weaveworks/eksctl/pkg/apis/eksctl.io/v1alpha5"
	"github.com/weaveworks/eksctl/pkg/cfn/manager"
	"github.com/weaveworks/eksctl/pkg/ctl/cmdutils"
	"github.com/weaveworks/eksctl/pkg/eks"
	iamoidc "github.com/weaveworks/eksctl/pkg/iam/oidc"
	"github.com/weaveworks/eksctl/pkg/kubernetes"
	"github.com/weaveworks/eksctl/pkg/vpc"
)

type OwnedCluster struct {
	cfg                 *api.ClusterConfig
	ctl                 *eks.ClusterProvider
	clusterStack        *manager.Stack
	stackManager        manager.StackManager
	newClientSet        func() (kubernetes.Interface, error)
	newNodeGroupManager func(cfg *api.ClusterConfig, ctl *eks.ClusterProvider, clientSet kubernetes.Interface) NodeGroupDrainer
}

func NewOwnedCluster(cfg *api.ClusterConfig, ctl *eks.ClusterProvider, clusterStack *manager.Stack, stackManager manager.StackManager) *OwnedCluster {
	return &OwnedCluster{
		cfg:          cfg,
		ctl:          ctl,
		clusterStack: clusterStack,
		stackManager: stackManager,
		newClientSet: func() (kubernetes.Interface, error) {
			return ctl.NewStdClientSet(cfg)
		},
		newNodeGroupManager: func(cfg *api.ClusterConfig, ctl *eks.ClusterProvider, clientSet kubernetes.Interface) NodeGroupDrainer {
			return nodegroup.New(cfg, ctl, clientSet)
		},
	}
}

func (c *OwnedCluster) Upgrade(ctx context.Context, dryRun bool) error {
	if err := vpc.UseFromClusterStack(c.ctl.Provider, c.clusterStack, c.cfg); err != nil {
		return errors.Wrapf(err, "getting VPC configuration for cluster %q", c.cfg.Metadata.Name)
	}

	versionUpdateRequired, err := upgrade(c.cfg, c.ctl, dryRun)
	if err != nil {
		return err
	}

<<<<<<< HEAD
	supportsManagedNodes, err := c.ctl.SupportsManagedNodes(c.cfg)
	if err != nil {
		return err
	}

	stackUpdateRequired, err := c.stackManager.AppendNewClusterStackResource(ctx, dryRun, supportsManagedNodes)
=======
	stackUpdateRequired, err := c.stackManager.AppendNewClusterStackResource(dryRun)
>>>>>>> 345a583b
	if err != nil {
		return err
	}

	nodeGroupService := eks.NodeGroupService{Provider: c.ctl.Provider}
	if err := nodeGroupService.ValidateExistingNodeGroupsForCompatibility(ctx, c.cfg, c.stackManager); err != nil {
		logger.Critical("failed checking nodegroups", err.Error())
	}

	cmdutils.LogPlanModeWarning(dryRun && (stackUpdateRequired || versionUpdateRequired))
	return nil
}

func (c *OwnedCluster) Delete(ctx context.Context, _ time.Duration, wait, force, disableNodegroupEviction bool, parallel int) error {
	var (
		clientSet kubernetes.Interface
		oidc      *iamoidc.OpenIDConnectManager
	)

	clusterOperable, err := c.ctl.CanOperate(c.cfg)
	if err != nil {
		logger.Debug("failed to check if cluster is operable: %v", err)
	}

	// moving this here was fine because inside `NewTasksToDeleteClusterWithNodeGroups` we did it anyway.
	allStacks, err := c.stackManager.ListNodeGroupStacks(ctx)
	if err != nil {
		return err
	}

	oidcSupported := true
	if clusterOperable {
		var err error
		clientSet, err = c.newClientSet()
		if err != nil {
			if force {
				logger.Warning("error occurred during deletion: %v", err)
			} else {
				return err
			}
		}

		oidc, err = c.ctl.NewOpenIDConnectManager(c.cfg)
		if err != nil {
			if _, ok := err.(*eks.UnsupportedOIDCError); !ok {
				if force {
					logger.Warning("error occurred during deletion: %v", err)
				} else {
					return err
				}
			}
			oidcSupported = false
		}

		nodeGroupManager := c.newNodeGroupManager(c.cfg, c.ctl, clientSet)
		if err := drainAllNodeGroups(c.cfg, c.ctl, clientSet, allStacks, disableNodegroupEviction, parallel, nodeGroupManager, attemptVpcCniDeletion); err != nil {
			if !force {
				return err
			}

			logger.Warning("an error occurred during nodegroups draining, force=true so proceeding with deletion: %q", err.Error())
		}
	}

	if err := deleteSharedResources(ctx, c.cfg, c.ctl, c.stackManager, clusterOperable, clientSet); err != nil {
		if err != nil {
			if force {
				logger.Warning("error occurred during deletion: %v", err)
			} else {
				return err
			}
		}
	}

	deleteOIDCProvider := clusterOperable && oidcSupported
	tasks, err := c.stackManager.NewTasksToDeleteClusterWithNodeGroups(ctx, c.clusterStack, allStacks, deleteOIDCProvider, oidc, kubernetes.NewCachedClientSet(clientSet), wait, func(errs chan error, _ string) error {
		logger.Info("trying to cleanup dangling network interfaces")
		if err := c.ctl.LoadClusterVPC(ctx, c.cfg, c.stackManager); err != nil {
			return errors.Wrapf(err, "getting VPC configuration for cluster %q", c.cfg.Metadata.Name)
		}

		go func() {
			errs <- vpc.CleanupNetworkInterfaces(c.ctl.Provider.EC2(), c.cfg)
			close(errs)
		}()
		return nil
	})

	if err != nil {
		return err
	}

	if tasks.Len() == 0 {
		logger.Warning("no cluster resources were found for %q", c.cfg.Metadata.Name)
		return nil
	}

	logger.Info(tasks.Describe())
	if errs := tasks.DoAllSync(); len(errs) > 0 {
		return handleErrors(errs, "cluster with nodegroup(s)")
	}

	if err := c.deleteKarpenterStackIfExists(ctx); err != nil {
		return err
	}

	if err := checkForUndeletedStacks(ctx, c.stackManager); err != nil {
		return err
	}

	logger.Success("all cluster resources were deleted")

	return nil
}

func (c *OwnedCluster) deleteKarpenterStackIfExists(ctx context.Context) error {
	stack, err := c.stackManager.GetKarpenterStack(ctx)
	if err != nil {
		return err
	}

	if stack != nil {
		logger.Info("deleting karpenter stack")
		return c.stackManager.DeleteStackSync(ctx, stack)
	}

	return nil
}<|MERGE_RESOLUTION|>--- conflicted
+++ resolved
@@ -51,16 +51,7 @@
 		return err
 	}
 
-<<<<<<< HEAD
-	supportsManagedNodes, err := c.ctl.SupportsManagedNodes(c.cfg)
-	if err != nil {
-		return err
-	}
-
-	stackUpdateRequired, err := c.stackManager.AppendNewClusterStackResource(ctx, dryRun, supportsManagedNodes)
-=======
-	stackUpdateRequired, err := c.stackManager.AppendNewClusterStackResource(dryRun)
->>>>>>> 345a583b
+	stackUpdateRequired, err := c.stackManager.AppendNewClusterStackResource(ctx, dryRun)
 	if err != nil {
 		return err
 	}
