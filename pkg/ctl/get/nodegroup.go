--- conflicted
+++ resolved
@@ -72,20 +72,12 @@
 
 	var summaries []*nodegroup.Summary
 	if ng.Name == "" {
-<<<<<<< HEAD
-		summaries, err = nodegroup.New(cfg, ctl, clientSet).GetAll(context.TODO())
-=======
 		summaries, err = nodegroup.New(cfg, ctl, clientSet).GetAll(context.Background())
->>>>>>> 345a583b
 		if err != nil {
 			return err
 		}
 	} else {
-<<<<<<< HEAD
-		summary, err := nodegroup.New(cfg, ctl, clientSet).Get(context.TODO(), ng.Name)
-=======
 		summary, err := nodegroup.New(cfg, ctl, clientSet).Get(context.Background(), ng.Name)
->>>>>>> 345a583b
 		if err != nil {
 			return err
 		}
