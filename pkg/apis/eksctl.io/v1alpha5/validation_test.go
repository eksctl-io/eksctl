--- conflicted
+++ resolved
@@ -590,7 +590,6 @@
 		})
 	})
 
-<<<<<<< HEAD
 	Describe("network config", func() {
 		var (
 			cfg *api.ClusterConfig
@@ -985,8 +984,6 @@
 		})
 	})
 
-=======
->>>>>>> ad4b972a
 	Describe("ValidatePrivateCluster", func() {
 		var (
 			cfg *api.ClusterConfig
@@ -1001,10 +998,6 @@
 				Enabled: true,
 			}
 		})
-<<<<<<< HEAD
-
-=======
->>>>>>> ad4b972a
 		When("private cluster is enabled", func() {
 			It("validates the config", func() {
 				err := cfg.ValidatePrivateCluster()
