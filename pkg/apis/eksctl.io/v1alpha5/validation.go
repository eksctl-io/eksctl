--- conflicted
+++ resolved
@@ -201,7 +201,6 @@
 	return nil
 }
 
-<<<<<<< HEAD
 // addonContainsManagedAddons finds managed addons in the config and returns those it couldn't find.
 func (c *ClusterConfig) addonContainsManagedAddons(addons []string) []string {
 	var missing []string
@@ -218,7 +217,8 @@
 		}
 	}
 	return missing
-=======
+}
+
 func validateCloudWatchLogging(clusterConfig *ClusterConfig) error {
 	if !clusterConfig.HasClusterCloudWatchLogging() {
 		if clusterConfig.CloudWatch != nil &&
@@ -250,7 +250,6 @@
 	}
 
 	return nil
->>>>>>> 8dc14168
 }
 
 // ValidateClusterEndpointConfig checks the endpoint configuration for potential issues
