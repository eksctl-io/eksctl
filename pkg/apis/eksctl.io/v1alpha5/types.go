--- conflicted
+++ resolved
@@ -687,17 +687,10 @@
 	// +optional
 	EBSOptimized *bool `json:"ebsOptimized,omitempty"`
 
-<<<<<<< HEAD
 	// CPUCredits configures [T3 Unlimited](https://docs.aws.amazon.com/AWSEC2/latest/UserGuide/burstable-performance-instances-unlimited-mode.html), valid only for T-type instances
 	// +optional
 	CPUCredits *string `json:"cpuCredits,omitempty"`
 
-	// VolumeSize gigabytes
-	// Defaults to `80`
-	// +optional
-	VolumeSize *int `json:"volumeSize,omitempty"`
-=======
->>>>>>> 91b4eddc
 	// Valid variants are `VolumeType` constants
 	// +optional
 	VolumeType *string `json:"volumeType,omitempty"`
