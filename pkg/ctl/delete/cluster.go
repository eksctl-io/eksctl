--- conflicted
+++ resolved
@@ -87,11 +87,7 @@
 		return err
 	}
 
-<<<<<<< HEAD
-	return cluster.Delete(ctx, time.Second*20, cmd.Wait, force, disableNodegroupEviction, parallel)
-=======
 	// ProviderConfig.WaitTimeout is not respected by cluster.Delete, which means the operation will never time out.
 	// When this is fixed, a deadline-based Context can be used here.
 	return cluster.Delete(context.TODO(), time.Second*20, cmd.Wait, force, disableNodegroupEviction, parallel)
->>>>>>> 506e8da5
 }