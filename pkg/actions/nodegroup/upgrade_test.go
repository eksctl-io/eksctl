package nodegroup_test

import (
	"context"

<<<<<<< HEAD
	"github.com/aws/aws-sdk-go-v2/service/cloudformation/types"
=======
	"github.com/aws/aws-sdk-go-v2/service/ssm"
	ssmtypes "github.com/aws/aws-sdk-go-v2/service/ssm/types"

>>>>>>> 1b4c5adf
	"github.com/aws/aws-sdk-go/aws"
	awseks "github.com/aws/aws-sdk-go/service/eks"
	. "github.com/onsi/ginkgo"
	. "github.com/onsi/gomega"
	"github.com/stretchr/testify/mock"
	"k8s.io/client-go/kubernetes/fake"

	"github.com/weaveworks/eksctl/pkg/actions/nodegroup"
	api "github.com/weaveworks/eksctl/pkg/apis/eksctl.io/v1alpha5"
	"github.com/weaveworks/eksctl/pkg/cfn/manager"
	"github.com/weaveworks/eksctl/pkg/cfn/manager/fakes"
	"github.com/weaveworks/eksctl/pkg/eks"
	"github.com/weaveworks/eksctl/pkg/testutils/mockprovider"
	"github.com/weaveworks/eksctl/pkg/version"
)

var _ = Describe("Upgrade", func() {
	var (
		clusterName, ngName string
		p                   *mockprovider.MockProvider
		cfg                 *api.ClusterConfig
		m                   *nodegroup.Manager
		fakeStackManager    *fakes.FakeStackManager
		fakeClientSet       *fake.Clientset
		options             nodegroup.UpgradeOptions
	)

	BeforeEach(func() {
		ngName = "my-nodegroup"
		clusterName = "my-cluster"
		cfg = api.NewClusterConfig()
		cfg.Metadata.Name = clusterName
		p = mockprovider.NewMockProvider()
		fakeClientSet = fake.NewSimpleClientset()
		m = nodegroup.New(cfg, &eks.ClusterProvider{Provider: p}, fakeClientSet)

		fakeStackManager = new(fakes.FakeStackManager)
		m.SetStackManager(fakeStackManager)
		options = nodegroup.UpgradeOptions{
			NodegroupName:     ngName,
			KubernetesVersion: "1.21",
			Wait:              false,
			ForceUpgrade:      false,
		}
	})

	When("the nodegroup does not have a stack", func() {
		When("launchTemplate Id is set", func() {
			BeforeEach(func() {
				p.MockEKS().On("DescribeNodegroup", &awseks.DescribeNodegroupInput{
					ClusterName:   aws.String(clusterName),
					NodegroupName: aws.String(ngName),
				}).Return(&awseks.DescribeNodegroupOutput{
					Nodegroup: &awseks.Nodegroup{
						NodegroupName: aws.String(ngName),
						ClusterName:   aws.String(clusterName),
						Status:        aws.String("my-status"),
						AmiType:       aws.String("ami-type"),
						Version:       aws.String("1.20"),
						LaunchTemplate: &awseks.LaunchTemplateSpecification{
							Id: aws.String("id-123"),
						},
					},
				}, nil)

				p.MockEKS().On("UpdateNodegroupVersion", &awseks.UpdateNodegroupVersionInput{
					NodegroupName: aws.String(ngName),
					ClusterName:   aws.String(clusterName),
					Force:         aws.Bool(false),
					Version:       aws.String("1.21"),
					LaunchTemplate: &awseks.LaunchTemplateSpecification{
						Id:      aws.String("id-123"),
						Version: aws.String("v2"),
					},
				}).Return(&awseks.UpdateNodegroupVersionOutput{}, nil)
			})

			It("upgrades the nodegroup version and lt by calling the API", func() {
				options.LaunchTemplateVersion = "v2"
<<<<<<< HEAD
				Expect(m.Upgrade(context.TODO(), options)).To(Succeed())
=======
				Expect(m.Upgrade(context.Background(), options)).To(Succeed())
>>>>>>> 1b4c5adf
			})
		})

		When("launchTemplate Name is set", func() {
			BeforeEach(func() {
				p.MockEKS().On("DescribeNodegroup", &awseks.DescribeNodegroupInput{
					ClusterName:   aws.String(clusterName),
					NodegroupName: aws.String(ngName),
				}).Return(&awseks.DescribeNodegroupOutput{
					Nodegroup: &awseks.Nodegroup{
						NodegroupName: aws.String(ngName),
						ClusterName:   aws.String(clusterName),
						Status:        aws.String("my-status"),
						AmiType:       aws.String("AL2_x86_64"),
						Version:       aws.String("1.20"),
						LaunchTemplate: &awseks.LaunchTemplateSpecification{
							Name: aws.String("lt"),
						},
					},
				}, nil)

				p.MockEKS().On("UpdateNodegroupVersion", &awseks.UpdateNodegroupVersionInput{
					NodegroupName: aws.String(ngName),
					ClusterName:   aws.String(clusterName),
					Force:         aws.Bool(false),
					Version:       aws.String("1.21"),
					LaunchTemplate: &awseks.LaunchTemplateSpecification{
						Name:    aws.String("lt"),
						Version: aws.String("v2"),
					},
				}).Return(&awseks.UpdateNodegroupVersionOutput{}, nil)
			})

			It("upgrades the nodegroup version and lt by calling the API", func() {
				options.LaunchTemplateVersion = "v2"
<<<<<<< HEAD
				Expect(m.Upgrade(context.TODO(), options)).To(Succeed())
=======
				Expect(m.Upgrade(context.Background(), options)).To(Succeed())
>>>>>>> 1b4c5adf
			})
		})
	})

	When("the nodegroup does have a stack", func() {
		When("ForceUpdateEnabled isn't set", func() {
			When("it uses amazonlinux2", func() {
				BeforeEach(func() {
					fakeStackManager.ListNodeGroupStacksReturns([]manager.NodeGroupStack{{NodeGroupName: ngName}}, nil)

					fakeStackManager.GetManagedNodeGroupTemplateReturns(al2WithoutForceTemplate, nil)

					fakeStackManager.DescribeNodeGroupStackReturns(&manager.Stack{
						Tags: []types.Tag{
							{
								Key:   aws.String(api.EksctlVersionTag),
								Value: aws.String(version.GetVersion()),
							},
						},
					}, nil)

					fakeStackManager.UpdateNodeGroupStackReturns(nil)

					p.MockEKS().On("DescribeNodegroup", &awseks.DescribeNodegroupInput{
						ClusterName:   aws.String(clusterName),
						NodegroupName: aws.String(ngName),
					}).Return(&awseks.DescribeNodegroupOutput{
						Nodegroup: &awseks.Nodegroup{
							NodegroupName:  aws.String(ngName),
							ClusterName:    aws.String(clusterName),
							Status:         aws.String("my-status"),
							AmiType:        aws.String("AL2_x86_64"),
							Version:        aws.String("1.20"),
							ReleaseVersion: aws.String("1.20-20201212"),
						},
					}, nil)

					p.MockSSM().On("GetParameter", mock.Anything, &ssm.GetParameterInput{
						Name: aws.String("/aws/service/eks/optimized-ami/1.21/amazon-linux-2/recommended/release_version"),
					}).Return(&ssm.GetParameterOutput{
						Parameter: &ssmtypes.Parameter{
							Value: aws.String("1.21-20201212"),
						},
					}, nil)
				})

				It("upgrades the nodegroup with the latest al2 release_version by updating the stack", func() {
<<<<<<< HEAD
					Expect(m.Upgrade(context.TODO(), options)).To(Succeed())
=======
					Expect(m.Upgrade(context.Background(), options)).To(Succeed())
>>>>>>> 1b4c5adf
					Expect(fakeStackManager.GetManagedNodeGroupTemplateCallCount()).To(Equal(1))
					_, n := fakeStackManager.GetManagedNodeGroupTemplateArgsForCall(0)
					Expect(n.NodeGroupName).To(Equal(ngName))
					Expect(fakeStackManager.UpdateNodeGroupStackCallCount()).To(Equal(2))
					By("upgrading the ForceUpdateEnabled setting first")
					_, ng, template, wait := fakeStackManager.UpdateNodeGroupStackArgsForCall(0)
					Expect(ng).To(Equal(ngName))
					Expect(template).To(Equal(al2ForceFalseTemplate))
					Expect(wait).To(BeTrue())

					By("upgrading the ReleaseVersion setting next")
					_, ng, template, wait = fakeStackManager.UpdateNodeGroupStackArgsForCall(1)
					Expect(ng).To(Equal(ngName))
					Expect(template).To(Equal(al2FullyUpdatedTemplate))
					Expect(wait).To(BeTrue())
				})
			})
		})

		When("it already has ForceUpdateEnabled set to false", func() {
			When("it uses amazonlinux2 GPU nodes", func() {
				BeforeEach(func() {
					fakeStackManager.ListNodeGroupStacksReturns([]manager.NodeGroupStack{{NodeGroupName: ngName}}, nil)

					fakeStackManager.GetManagedNodeGroupTemplateReturns(al2ForceFalseTemplate, nil)

					fakeStackManager.DescribeNodeGroupStackReturns(&manager.Stack{
						Tags: []types.Tag{
							{
								Key:   aws.String(api.EksctlVersionTag),
								Value: aws.String(version.GetVersion()),
							},
						},
					}, nil)

					fakeStackManager.UpdateNodeGroupStackReturns(nil)

					p.MockEKS().On("DescribeNodegroup", &awseks.DescribeNodegroupInput{
						ClusterName:   aws.String(clusterName),
						NodegroupName: aws.String(ngName),
					}).Return(&awseks.DescribeNodegroupOutput{
						Nodegroup: &awseks.Nodegroup{
							NodegroupName:  aws.String(ngName),
							ClusterName:    aws.String(clusterName),
							Status:         aws.String("my-status"),
							AmiType:        aws.String("AL2_x86_64_GPU"),
							Version:        aws.String("1.20"),
							ReleaseVersion: aws.String("1.20-20201212"),
						},
					}, nil)

					p.MockSSM().On("GetParameter", mock.Anything, &ssm.GetParameterInput{
						Name: aws.String("/aws/service/eks/optimized-ami/1.21/amazon-linux-2-gpu/recommended/release_version"),
					}).Return(&ssm.GetParameterOutput{
						Parameter: &ssmtypes.Parameter{
							Value: aws.String("1.21-20201212"),
						},
					}, nil)
				})

				It("upgrades the nodegroup with the latest al2 release_version by updating the stack", func() {
<<<<<<< HEAD
					Expect(m.Upgrade(context.TODO(), options)).To(Succeed())
=======
					Expect(m.Upgrade(context.Background(), options)).To(Succeed())
>>>>>>> 1b4c5adf
					Expect(fakeStackManager.GetManagedNodeGroupTemplateCallCount()).To(Equal(1))
					_, n := fakeStackManager.GetManagedNodeGroupTemplateArgsForCall(0)
					Expect(n.NodeGroupName).To(Equal(ngName))
					Expect(fakeStackManager.UpdateNodeGroupStackCallCount()).To(Equal(1))
					By("upgrading the ReleaseVersion and not updating the ForceUpdateEnabled setting")
					_, ng, template, wait := fakeStackManager.UpdateNodeGroupStackArgsForCall(0)
					Expect(ng).To(Equal(ngName))
					Expect(template).To(Equal(al2FullyUpdatedTemplate))
					Expect(wait).To(BeTrue())
				})
			})
		})

		When("ForceUpdateEnabled is set to true but the desired value is false", func() {
			When("it uses bottlerocket", func() {
				BeforeEach(func() {
					fakeStackManager.ListNodeGroupStacksReturns([]manager.NodeGroupStack{{NodeGroupName: ngName}}, nil)

					fakeStackManager.GetManagedNodeGroupTemplateReturns(brForceTrueTemplate, nil)

					fakeStackManager.DescribeNodeGroupStackReturns(&manager.Stack{
						Tags: []types.Tag{
							{
								Key:   aws.String(api.EksctlVersionTag),
								Value: aws.String(version.GetVersion()),
							},
						},
					}, nil)

					fakeStackManager.UpdateNodeGroupStackReturns(nil)

					p.MockEKS().On("DescribeNodegroup", &awseks.DescribeNodegroupInput{
						ClusterName:   aws.String(clusterName),
						NodegroupName: aws.String(ngName),
					}).Return(&awseks.DescribeNodegroupOutput{
						Nodegroup: &awseks.Nodegroup{
							NodegroupName:  aws.String(ngName),
							ClusterName:    aws.String(clusterName),
							Status:         aws.String("my-status"),
							AmiType:        aws.String("BOTTLEROCKET_x86_64"),
							Version:        aws.String("1.20"),
							ReleaseVersion: aws.String("1.20-20201212"),
						},
					}, nil)

					p.MockSSM().On("GetParameter", mock.Anything, &ssm.GetParameterInput{
						Name: aws.String("/aws/service/bottlerocket/aws-k8s-1.21/x86_64/latest/image_version"),
					}).Return(&ssm.GetParameterOutput{
						Parameter: &ssmtypes.Parameter{
							Value: aws.String("1.5.2-1602f3a8"),
						},
					}, nil)
				})

				It("upgrades the nodegroup updating the stack with the kubernetes version", func() {
<<<<<<< HEAD
					Expect(m.Upgrade(context.TODO(), options)).To(Succeed())
=======
					Expect(m.Upgrade(context.Background(), options)).To(Succeed())
>>>>>>> 1b4c5adf
					Expect(fakeStackManager.GetManagedNodeGroupTemplateCallCount()).To(Equal(1))
					_, n := fakeStackManager.GetManagedNodeGroupTemplateArgsForCall(0)
					Expect(n.NodeGroupName).To(Equal(ngName))

					By("upgrading the ForceUpdateEnabled setting first")
					Expect(fakeStackManager.UpdateNodeGroupStackCallCount()).To(Equal(2))
					_, ng, template, wait := fakeStackManager.UpdateNodeGroupStackArgsForCall(0)
					Expect(ng).To(Equal(ngName))
					Expect(template).To(Equal(brForceFalseTemplate))
					Expect(wait).To(BeTrue())

					By("upgrading the Version next")
					_, ng, template, wait = fakeStackManager.UpdateNodeGroupStackArgsForCall(1)
					Expect(ng).To(Equal(ngName))
					Expect(template).To(Equal(brFulllyUpdatedTemplate))
					Expect(wait).To(BeTrue())
				})
			})
		})
	})
})<|MERGE_RESOLUTION|>--- conflicted
+++ resolved
@@ -3,13 +3,10 @@
 import (
 	"context"
 
-<<<<<<< HEAD
 	"github.com/aws/aws-sdk-go-v2/service/cloudformation/types"
-=======
 	"github.com/aws/aws-sdk-go-v2/service/ssm"
 	ssmtypes "github.com/aws/aws-sdk-go-v2/service/ssm/types"
 
->>>>>>> 1b4c5adf
 	"github.com/aws/aws-sdk-go/aws"
 	awseks "github.com/aws/aws-sdk-go/service/eks"
 	. "github.com/onsi/ginkgo"
@@ -89,11 +86,7 @@
 
 			It("upgrades the nodegroup version and lt by calling the API", func() {
 				options.LaunchTemplateVersion = "v2"
-<<<<<<< HEAD
-				Expect(m.Upgrade(context.TODO(), options)).To(Succeed())
-=======
 				Expect(m.Upgrade(context.Background(), options)).To(Succeed())
->>>>>>> 1b4c5adf
 			})
 		})
 
@@ -129,11 +122,7 @@
 
 			It("upgrades the nodegroup version and lt by calling the API", func() {
 				options.LaunchTemplateVersion = "v2"
-<<<<<<< HEAD
-				Expect(m.Upgrade(context.TODO(), options)).To(Succeed())
-=======
 				Expect(m.Upgrade(context.Background(), options)).To(Succeed())
->>>>>>> 1b4c5adf
 			})
 		})
 	})
@@ -181,11 +170,7 @@
 				})
 
 				It("upgrades the nodegroup with the latest al2 release_version by updating the stack", func() {
-<<<<<<< HEAD
-					Expect(m.Upgrade(context.TODO(), options)).To(Succeed())
-=======
 					Expect(m.Upgrade(context.Background(), options)).To(Succeed())
->>>>>>> 1b4c5adf
 					Expect(fakeStackManager.GetManagedNodeGroupTemplateCallCount()).To(Equal(1))
 					_, n := fakeStackManager.GetManagedNodeGroupTemplateArgsForCall(0)
 					Expect(n.NodeGroupName).To(Equal(ngName))
@@ -247,11 +232,7 @@
 				})
 
 				It("upgrades the nodegroup with the latest al2 release_version by updating the stack", func() {
-<<<<<<< HEAD
-					Expect(m.Upgrade(context.TODO(), options)).To(Succeed())
-=======
 					Expect(m.Upgrade(context.Background(), options)).To(Succeed())
->>>>>>> 1b4c5adf
 					Expect(fakeStackManager.GetManagedNodeGroupTemplateCallCount()).To(Equal(1))
 					_, n := fakeStackManager.GetManagedNodeGroupTemplateArgsForCall(0)
 					Expect(n.NodeGroupName).To(Equal(ngName))
@@ -307,11 +288,7 @@
 				})
 
 				It("upgrades the nodegroup updating the stack with the kubernetes version", func() {
-<<<<<<< HEAD
-					Expect(m.Upgrade(context.TODO(), options)).To(Succeed())
-=======
 					Expect(m.Upgrade(context.Background(), options)).To(Succeed())
->>>>>>> 1b4c5adf
 					Expect(fakeStackManager.GetManagedNodeGroupTemplateCallCount()).To(Equal(1))
 					_, n := fakeStackManager.GetManagedNodeGroupTemplateArgsForCall(0)
 					Expect(n.NodeGroupName).To(Equal(ngName))
