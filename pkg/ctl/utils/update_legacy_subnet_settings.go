--- conflicted
+++ resolved
@@ -59,21 +59,12 @@
 	}
 
 	stackManager := ctl.NewStackManager(cfg)
-<<<<<<< HEAD
-	ctx := context.TODO()
-	if err := ctl.LoadClusterVPC(ctx, cfg, stackManager); err != nil {
-=======
 	if err := ctl.LoadClusterVPC(context.TODO(), cfg, stackManager); err != nil {
->>>>>>> 506e8da5
 		return errors.Wrapf(err, "getting VPC configuration for cluster %q", cfg.Metadata.Name)
 	}
 
 	logger.Info("updating settings { MapPublicIpOnLaunch: enabled } for public subnets %v", cfg.VPC.Subnets.Public)
-<<<<<<< HEAD
-	err = stackManager.EnsureMapPublicIPOnLaunchEnabled(ctx)
-=======
 	err = stackManager.EnsureMapPublicIPOnLaunchEnabled(context.TODO())
->>>>>>> 506e8da5
 	if err != nil {
 		logger.Warning(err.Error())
 		return err
