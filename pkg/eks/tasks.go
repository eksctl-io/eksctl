--- conflicted
+++ resolved
@@ -106,11 +106,7 @@
 
 	// TODO PlanMode doesn't work as intended
 	vpcController := addons.NewVPCController(rawClient, irsa, v.ClusterConfig.Status, v.ClusterProvider.Provider.Region(), v.PlanMode)
-<<<<<<< HEAD
-	if err := vpcController.Deploy(context.TODO()); err != nil {
-=======
 	if err := vpcController.Deploy(v.Context); err != nil {
->>>>>>> 506e8da5
 		return errors.Wrap(err, "error installing VPC controller")
 	}
 	return nil
