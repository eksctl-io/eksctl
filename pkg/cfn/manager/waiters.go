--- conflicted
+++ resolved
@@ -75,11 +75,7 @@
 	}, c.waitTimeout, setCustomRetryer)
 }
 
-<<<<<<< HEAD
-func (c *StackCollection) waitUntilStackIsCreated(ctx context.Context, i *Stack, stack builder.ResourceSet, errs chan error) {
-=======
-func (c *StackCollection) waitUntilStackIsCreated(i *Stack, stack builder.ResourceSetReader, errs chan error) {
->>>>>>> 506e8da5
+func (c *StackCollection) waitUntilStackIsCreated(ctx context.Context, i *Stack, stack builder.ResourceSetReader, errs chan error) {
 	defer close(errs)
 
 	if err := c.DoWaitUntilStackIsCreated(ctx, i); err != nil {
