package mockprovider

import (
	"time"

	"github.com/aws/aws-sdk-go/aws"
	"github.com/aws/aws-sdk-go/aws/client"
	"github.com/aws/aws-sdk-go/aws/request"
	"github.com/aws/aws-sdk-go/aws/session"
<<<<<<< HEAD
	"github.com/aws/aws-sdk-go/service/autoscaling/autoscalingiface"
	"github.com/aws/aws-sdk-go/service/cloudtrail/cloudtrailiface"
	"github.com/aws/aws-sdk-go/service/cloudwatchlogs/cloudwatchlogsiface"
=======
	"github.com/aws/aws-sdk-go/awstesting"
	"github.com/aws/aws-sdk-go/service/cloudformation/cloudformationiface"
>>>>>>> 345a583b
	"github.com/aws/aws-sdk-go/service/ec2/ec2iface"
	"github.com/aws/aws-sdk-go/service/eks/eksiface"
	"github.com/aws/aws-sdk-go/service/iam/iamiface"

	api "github.com/weaveworks/eksctl/pkg/apis/eksctl.io/v1alpha5"
	"github.com/weaveworks/eksctl/pkg/apis/eksctl.io/v1alpha5/fakes"
	"github.com/weaveworks/eksctl/pkg/awsapi"
	"github.com/weaveworks/eksctl/pkg/eks/mocks"
	"github.com/weaveworks/eksctl/pkg/eks/mocksv2"
)

// ProviderConfig holds current global config
var ProviderConfig = &api.ProviderConfig{
	Region:      api.DefaultRegion,
	Profile:     "default",
	WaitTimeout: 1200000000000,
}

var _ api.ClusterProvider = &MockProvider{}

type MockAWSClient struct {
	*client.Client
}

type MockInput struct{}
type MockOutput struct {
	States []*MockState
}
type MockState struct {
	State *string
}

// MockProvider stores the mocked APIs
type MockProvider struct {
	Client *MockAWSClient

	region         string
	cfnRoleARN     string
<<<<<<< HEAD
	asg            *mocks.AutoScalingAPI
=======
	asg            *mocksv2.ASG
	cfn            *mocks.CloudFormationAPI
>>>>>>> 345a583b
	eks            *mocks.EKSAPI
	ec2            *mocks.EC2API
	ssm            *mocksv2.SSM
	iam            *mocks.IAMAPI
	cloudtrail     *mocksv2.CloudTrail
	cloudwatchlogs *mocksv2.CloudWatchLogs
	configProvider *mocks.ConfigProvider

<<<<<<< HEAD
	cfn              *mocksv2.CloudFormation
	stsV2            *mocksv2.STS
=======
	sts              *mocksv2.STS
	stsPresigner     api.STSPresigner
>>>>>>> 345a583b
	cloudformationV2 *mocksv2.CloudFormation
	elb              *mocksv2.ELB
	elbV2            *mocksv2.ELBV2
}

// NewMockProvider returns a new MockProvider
func NewMockProvider() *MockProvider {
	return &MockProvider{
		Client: NewMockAWSClient(),

<<<<<<< HEAD
		asg:            &mocks.AutoScalingAPI{},
=======
		asg:            &mocksv2.ASG{},
		cfn:            &mocks.CloudFormationAPI{},
>>>>>>> 345a583b
		eks:            &mocks.EKSAPI{},
		ec2:            &mocks.EC2API{},
		ssm:            &mocksv2.SSM{},
		iam:            &mocks.IAMAPI{},
		cloudtrail:     &mocksv2.CloudTrail{},
		cloudwatchlogs: &mocksv2.CloudWatchLogs{},
		configProvider: &mocks.ConfigProvider{},

<<<<<<< HEAD
		stsV2:            &mocksv2.STS{},
		cfn:              &mocksv2.CloudFormation{},
=======
		sts:              &mocksv2.STS{},
		stsPresigner:     &fakes.FakeSTSPresigner{},
>>>>>>> 345a583b
		cloudformationV2: &mocksv2.CloudFormation{},
		elb:              &mocksv2.ELB{},
		elbV2:            &mocksv2.ELBV2{},
	}
}

// STS returns a representation of the STS v2 API
func (m MockProvider) STS() awsapi.STS {
	return m.sts
}

func (m MockProvider) STSPresigner() api.STSPresigner {
	return m.stsPresigner
}

// MockSTS returns a mocked STS v2 API
func (m MockProvider) MockSTS() *mocksv2.STS {
	return m.sts
}

// MockSTSPresigner returns a mocked STS v2 API
func (m MockProvider) MockSTSPresigner() *fakes.FakeSTSPresigner {
	return m.stsPresigner.(*fakes.FakeSTSPresigner)
}

// CloudFormationV2 returns a representation of the CloudFormation v2 API
func (m MockProvider) CloudFormation() awsapi.CloudFormation {
	return m.cfn
}

// MockCloudFormationV2 returns a mocked CloudFormation v2 API
func (m MockProvider) MockCloudFormation() *mocksv2.CloudFormation {
	return m.cfn
}

func (m *MockProvider) ELB() awsapi.ELB {
	return m.elb
}

func (m *MockProvider) MockELB() *mocksv2.ELB {
	return m.elb
}

func (m *MockProvider) ELBV2() awsapi.ELBV2 {
	return m.elbV2
}

func (m *MockProvider) MockELBV2() *mocksv2.ELBV2 {
	return m.elbV2
}

// CloudFormation returns a representation of the CloudFormation API

// CloudFormationRoleARN returns, if any, a service role used by CloudFormation to call AWS API on your behalf
func (m MockProvider) CloudFormationRoleARN() string { return m.cfnRoleARN }

// CloudFormationDisableRollback returns whether stacks should not rollback on failure
func (m MockProvider) CloudFormationDisableRollback() bool {
	return false
}

// ASG returns a representation of the ASG API
func (m MockProvider) ASG() awsapi.ASG { return m.asg }

// MockASG returns a mocked ASG API
func (m MockProvider) MockASG() *mocksv2.ASG { return m.ASG().(*mocksv2.ASG) }

// EKS returns a representation of the EKS API
func (m MockProvider) EKS() eksiface.EKSAPI { return m.eks }

// MockEKS returns a mocked EKS API
func (m MockProvider) MockEKS() *mocks.EKSAPI { return m.EKS().(*mocks.EKSAPI) }

// EC2 returns a representation of the EC2 API
func (m MockProvider) EC2() ec2iface.EC2API { return m.ec2 }

// MockEC2 returns a mocked EC2 API
func (m MockProvider) MockEC2() *mocks.EC2API { return m.EC2().(*mocks.EC2API) }

// SSM returns a representation of the SSM API
func (m MockProvider) SSM() awsapi.SSM { return m.ssm }

// MockSSM returns a mocked SSM API
func (m MockProvider) MockSSM() *mocksv2.SSM { return m.ssm }

// IAM returns a representation of the IAM API
func (m MockProvider) IAM() iamiface.IAMAPI { return m.iam }

// MockIAM returns a mocked IAM API
func (m MockProvider) MockIAM() *mocks.IAMAPI { return m.IAM().(*mocks.IAMAPI) }

// CloudTrail returns a representation of the CloudTrail API
func (m MockProvider) CloudTrail() awsapi.CloudTrail { return m.cloudtrail }

// MockCloudTrail returns a mocked CloudTrail API
func (m MockProvider) MockCloudTrail() *mocksv2.CloudTrail {
	return m.CloudTrail().(*mocksv2.CloudTrail)
}

// CloudWatchLogs returns a representation of the CloudWatchLogs API
func (m MockProvider) CloudWatchLogs() awsapi.CloudWatchLogs { return m.cloudwatchlogs }

// MockCloudWatchLogs returns a mocked CloudWatchLogs API
func (m MockProvider) MockCloudWatchLogs() *mocksv2.CloudWatchLogs {
	return m.CloudWatchLogs().(*mocksv2.CloudWatchLogs)
}

// Profile returns current profile setting
func (m MockProvider) Profile() string { return ProviderConfig.Profile }

// Region returns current region setting
func (m MockProvider) Region() string {
	if m.region != "" {
		return m.region
	}
	return ProviderConfig.Region
}

// SetRegion can be used to set the region of the provider
func (m *MockProvider) SetRegion(r string) {
	m.region = r
}

// WaitTimeout returns current timeout setting
func (m MockProvider) WaitTimeout() time.Duration { return ProviderConfig.WaitTimeout }

// ConfigProvider returns a representation of the ConfigProvider
func (m MockProvider) ConfigProvider() client.ConfigProvider {
	return m.configProvider
}

// MockConfigProvider returns a mocked ConfigProvider
func (m MockProvider) MockConfigProvider() client.ConfigProvider {
	return m.configProvider
}

func (m MockProvider) Session() *session.Session {
	panic("not implemented")
}

func NewMockAWSClient() *MockAWSClient {
	m := &MockAWSClient{
		Client: awstesting.NewClient(&aws.Config{
			Region: &ProviderConfig.Region,
		}),
	}

	m.Handlers.Send.Clear()
	m.Handlers.Unmarshal.Clear()
	m.Handlers.UnmarshalMeta.Clear()
	m.Handlers.ValidateResponse.Clear()

	return m
}

func (m *MockAWSClient) MockRequestForMockOutput(input *MockInput) (*request.Request, *MockOutput) {
	op := &request.Operation{
		Name:       "Mock",
		HTTPMethod: "POST",
		HTTPPath:   "/",
	}

	if input == nil {
		input = &MockInput{}
	}

	output := &MockOutput{}
	req := m.NewRequest(op, input, output)
	req.Data = output
	return req, output
}

func (m *MockAWSClient) MockRequestForGivenOutput(input, output interface{}) *request.Request {
	op := &request.Operation{
		Name:       "Mock",
		HTTPMethod: "POST",
		HTTPPath:   "/",
	}

	if input == nil {
		input = &MockInput{}
	}

	req := m.NewRequest(op, input, output)
	req.Data = output
	return req
}<|MERGE_RESOLUTION|>--- conflicted
+++ resolved
@@ -7,14 +7,7 @@
 	"github.com/aws/aws-sdk-go/aws/client"
 	"github.com/aws/aws-sdk-go/aws/request"
 	"github.com/aws/aws-sdk-go/aws/session"
-<<<<<<< HEAD
-	"github.com/aws/aws-sdk-go/service/autoscaling/autoscalingiface"
-	"github.com/aws/aws-sdk-go/service/cloudtrail/cloudtrailiface"
-	"github.com/aws/aws-sdk-go/service/cloudwatchlogs/cloudwatchlogsiface"
-=======
 	"github.com/aws/aws-sdk-go/awstesting"
-	"github.com/aws/aws-sdk-go/service/cloudformation/cloudformationiface"
->>>>>>> 345a583b
 	"github.com/aws/aws-sdk-go/service/ec2/ec2iface"
 	"github.com/aws/aws-sdk-go/service/eks/eksiface"
 	"github.com/aws/aws-sdk-go/service/iam/iamiface"
@@ -53,12 +46,7 @@
 
 	region         string
 	cfnRoleARN     string
-<<<<<<< HEAD
-	asg            *mocks.AutoScalingAPI
-=======
 	asg            *mocksv2.ASG
-	cfn            *mocks.CloudFormationAPI
->>>>>>> 345a583b
 	eks            *mocks.EKSAPI
 	ec2            *mocks.EC2API
 	ssm            *mocksv2.SSM
@@ -67,13 +55,9 @@
 	cloudwatchlogs *mocksv2.CloudWatchLogs
 	configProvider *mocks.ConfigProvider
 
-<<<<<<< HEAD
 	cfn              *mocksv2.CloudFormation
-	stsV2            *mocksv2.STS
-=======
 	sts              *mocksv2.STS
 	stsPresigner     api.STSPresigner
->>>>>>> 345a583b
 	cloudformationV2 *mocksv2.CloudFormation
 	elb              *mocksv2.ELB
 	elbV2            *mocksv2.ELBV2
@@ -84,12 +68,7 @@
 	return &MockProvider{
 		Client: NewMockAWSClient(),
 
-<<<<<<< HEAD
-		asg:            &mocks.AutoScalingAPI{},
-=======
 		asg:            &mocksv2.ASG{},
-		cfn:            &mocks.CloudFormationAPI{},
->>>>>>> 345a583b
 		eks:            &mocks.EKSAPI{},
 		ec2:            &mocks.EC2API{},
 		ssm:            &mocksv2.SSM{},
@@ -98,16 +77,11 @@
 		cloudwatchlogs: &mocksv2.CloudWatchLogs{},
 		configProvider: &mocks.ConfigProvider{},
 
-<<<<<<< HEAD
-		stsV2:            &mocksv2.STS{},
-		cfn:              &mocksv2.CloudFormation{},
-=======
-		sts:              &mocksv2.STS{},
-		stsPresigner:     &fakes.FakeSTSPresigner{},
->>>>>>> 345a583b
-		cloudformationV2: &mocksv2.CloudFormation{},
-		elb:              &mocksv2.ELB{},
-		elbV2:            &mocksv2.ELBV2{},
+		cfn:          &mocksv2.CloudFormation{},
+		sts:          &mocksv2.STS{},
+		stsPresigner: &fakes.FakeSTSPresigner{},
+		elb:          &mocksv2.ELB{},
+		elbV2:        &mocksv2.ELBV2{},
 	}
 }
 
