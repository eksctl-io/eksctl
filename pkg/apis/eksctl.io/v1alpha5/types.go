package v1alpha5

import (
	"bytes"
	"encoding/base64"
	"encoding/json"
	"fmt"
	"strings"
	"time"

	"github.com/aws/aws-sdk-go/service/cloudwatchlogs/cloudwatchlogsiface"

	"github.com/aws/aws-sdk-go/aws/client"
	"github.com/aws/aws-sdk-go/aws/session"
	"github.com/aws/aws-sdk-go/service/autoscaling/autoscalingiface"
	"github.com/aws/aws-sdk-go/service/cloudformation/cloudformationiface"
	"github.com/aws/aws-sdk-go/service/cloudtrail/cloudtrailiface"
	"github.com/aws/aws-sdk-go/service/ec2/ec2iface"
	"github.com/aws/aws-sdk-go/service/eks"
	"github.com/aws/aws-sdk-go/service/eks/eksiface"
	"github.com/aws/aws-sdk-go/service/elb/elbiface"
	"github.com/aws/aws-sdk-go/service/elbv2/elbv2iface"
	"github.com/aws/aws-sdk-go/service/iam/iamiface"
	"github.com/aws/aws-sdk-go/service/ssm/ssmiface"
	"github.com/aws/aws-sdk-go/service/sts/stsiface"
	"github.com/pkg/errors"
	corev1 "k8s.io/api/core/v1"
	metav1 "k8s.io/apimachinery/pkg/apis/meta/v1"
	"k8s.io/apimachinery/pkg/runtime"

	"github.com/weaveworks/eksctl/pkg/utils/taints"
)

// Values for `KubernetesVersion`
// All valid values should go in this block
const (
	Version1_17 = "1.17"

	Version1_18 = "1.18"

	Version1_19 = "1.19"

	Version1_20 = "1.20"

	Version1_21 = "1.21"

	// DefaultVersion (default)
	DefaultVersion = Version1_21

	LatestVersion = Version1_21
)

// No longer supported versions
const (
	// Version1_10 represents Kubernetes version 1.10.x
	Version1_10 = "1.10"

	// Version1_11 represents Kubernetes version 1.11.x
	Version1_11 = "1.11"

	// Version1_12 represents Kubernetes version 1.12.x
	Version1_12 = "1.12"

	// Version1_13 represents Kubernetes version 1.13.x
	Version1_13 = "1.13"
	// Version1_14 represents Kubernetes version 1.14.x
	Version1_14 = "1.14"

	// Version1_15 represents Kubernetes version 1.15.x
	Version1_15 = "1.15"

	// Version1_16 represents Kubernetes version 1.16.x
	Version1_16 = "1.16"
)

// Not yet supported versions
const (
	// Version1_22 represents Kubernetes version 1.22.x
	Version1_22 = "1.22"
)

const (
	// AWSDebugLevel defines the LogLevel for AWS produced logs
	AWSDebugLevel = 5
)

// Regions
const (
	// RegionUSWest1 represents the US West Region North California
	RegionUSWest1 = "us-west-1"

	// RegionUSWest2 represents the US West Region Oregon
	RegionUSWest2 = "us-west-2"

	// RegionUSEast1 represents the US East Region North Virginia
	RegionUSEast1 = "us-east-1"

	// RegionUSEast2 represents the US East Region Ohio
	RegionUSEast2 = "us-east-2"

	// RegionCACentral1 represents the Canada Central Region
	RegionCACentral1 = "ca-central-1"

	// RegionEUWest1 represents the EU West Region Ireland
	RegionEUWest1 = "eu-west-1"

	// RegionEUWest2 represents the EU West Region London
	RegionEUWest2 = "eu-west-2"

	// RegionEUWest3 represents the EU West Region Paris
	RegionEUWest3 = "eu-west-3"

	// RegionEUNorth1 represents the EU North Region Stockholm
	RegionEUNorth1 = "eu-north-1"

	// RegionEUCentral1 represents the EU Central Region Frankfurt
	RegionEUCentral1 = "eu-central-1"

	// RegionEUSouth1 represents te Eu South Region Milan
	RegionEUSouth1 = "eu-south-1"

	// RegionAPNorthEast1 represents the Asia-Pacific North East Region Tokyo
	RegionAPNorthEast1 = "ap-northeast-1"

	// RegionAPNorthEast2 represents the Asia-Pacific North East Region Seoul
	RegionAPNorthEast2 = "ap-northeast-2"

	// RegionAPNorthEast3 represents the Asia-Pacific North East region Osaka
	RegionAPNorthEast3 = "ap-northeast-3"

	// RegionAPSouthEast1 represents the Asia-Pacific South East Region Singapore
	RegionAPSouthEast1 = "ap-southeast-1"

	// RegionAPSouthEast2 represents the Asia-Pacific South East Region Sydney
	RegionAPSouthEast2 = "ap-southeast-2"

	// RegionAPSouth1 represents the Asia-Pacific South Region Mumbai
	RegionAPSouth1 = "ap-south-1"

	// RegionAPEast1 represents the Asia Pacific Region Hong Kong
	RegionAPEast1 = "ap-east-1"

	// RegionMESouth1 represents the Middle East Region Bahrain
	RegionMESouth1 = "me-south-1"

	// RegionSAEast1 represents the South America Region Sao Paulo
	RegionSAEast1 = "sa-east-1"

	// RegionAFSouth1 represents the Africa Region Cape Town
	RegionAFSouth1 = "af-south-1"

	// RegionCNNorthwest1 represents the China region Ningxia
	RegionCNNorthwest1 = "cn-northwest-1"

	// RegionCNNorth1 represents the China region Beijing
	RegionCNNorth1 = "cn-north-1"

	// RegionUSGovWest1 represents the region GovCloud (US-West)
	RegionUSGovWest1 = "us-gov-west-1"

	// RegionUSGovEast1 represents the region GovCloud (US-East)
	RegionUSGovEast1 = "us-gov-east-1"

	// DefaultRegion defines the default region, where to deploy the EKS cluster
	DefaultRegion = RegionUSWest2
)

// Partitions
const (
	PartitionAWS   = "aws"
	PartitionChina = "aws-cn"
	PartitionUSGov = "aws-us-gov"
)

// Values for `NodeAMIFamily`
// All valid values of supported families should go in this block
const (
	// DefaultNodeImageFamily (default)
	DefaultNodeImageFamily      = NodeImageFamilyAmazonLinux2
	NodeImageFamilyAmazonLinux2 = "AmazonLinux2"
	NodeImageFamilyUbuntu2004   = "Ubuntu2004"
	NodeImageFamilyUbuntu1804   = "Ubuntu1804"
	NodeImageFamilyBottlerocket = "Bottlerocket"

	NodeImageFamilyWindowsServer2019CoreContainer = "WindowsServer2019CoreContainer"
	NodeImageFamilyWindowsServer2019FullContainer = "WindowsServer2019FullContainer"
	NodeImageFamilyWindowsServer2004CoreContainer = "WindowsServer2004CoreContainer"
	NodeImageFamilyWindowsServer20H2CoreContainer = "WindowsServer20H2CoreContainer"
)

// Container runtime values.
const (
	ContainerRuntimeContainerD = "containerd"
	ContainerRuntimeDockerD    = "dockerd"
)

const (
	// DefaultNodeType is the default instance type to use for nodes
	DefaultNodeType = "m5.large"

	// DefaultNodeCount defines the default number of nodes to be created
	DefaultNodeCount = 2

	// NodeImageResolverAuto represents auto AMI resolver (see ami package)
	NodeImageResolverAuto = "auto"
	// NodeImageResolverAutoSSM is used to indicate that the latest EKS AMIs should be used for the nodes. The AMI is selected
	// using an SSM GetParameter query
	NodeImageResolverAutoSSM = "auto-ssm"

	// EksctlVersionTag defines the version of eksctl which is used to provision or update EKS cluster
	EksctlVersionTag = "alpha.eksctl.io/eksctl-version"

	// ClusterNameTag defines the tag of the cluster name
	ClusterNameTag = "alpha.eksctl.io/cluster-name"

	// OldClusterNameTag defines the tag of the cluster name
	OldClusterNameTag = "eksctl.cluster.k8s.io/v1alpha1/cluster-name"

	// NodeGroupNameTag defines the tag of the nodegroup name
	NodeGroupNameTag = "alpha.eksctl.io/nodegroup-name"

	// NodeGroupTypeTag defines the nodegroup type as managed or unmanaged
	NodeGroupTypeTag = "alpha.eksctl.io/nodegroup-type"

	// OldNodeGroupNameTag defines the tag of the nodegroup name
	OldNodeGroupNameTag = "eksctl.io/v1alpha2/nodegroup-name"

	// OldNodeGroupIDTag defines the old version of tag of the nodegroup name
	OldNodeGroupIDTag = "eksctl.cluster.k8s.io/v1alpha1/nodegroup-id"

	// IAMServiceAccountNameTag defines the tag of the IAM service account name
	IAMServiceAccountNameTag = "alpha.eksctl.io/iamserviceaccount-name"

	// AddonNameTag defines the tag of the IAM service account name
	AddonNameTag = "alpha.eksctl.io/addon-name"

	// ClusterNameLabel defines the tag of the cluster name
	ClusterNameLabel = "alpha.eksctl.io/cluster-name"

	// NodeGroupNameLabel defines the label of the nodegroup name
	NodeGroupNameLabel = "alpha.eksctl.io/nodegroup-name"

	// KarpenterNameTag defines the tag of the karpenter stack name
	KarpenterNameTag = "alpha.eksctl.io/karpenter-name"

	EKSNodeGroupNameLabel = "eks.amazonaws.com/nodegroup"

	// SpotAllocationStrategyLowestPrice defines the ASG spot allocation strategy of lowest-price
	SpotAllocationStrategyLowestPrice = "lowest-price"

	// SpotAllocationStrategyCapacityOptimized defines the ASG spot allocation strategy of capacity-optimized
	SpotAllocationStrategyCapacityOptimized = "capacity-optimized"

	// SpotAllocationStrategyCapacityOptimizedPrioritized defines the ASG spot allocation strategy of capacity-optimized-prioritized
	// Use the capacity-optimized-prioritized allocation strategy and then set the order of instance types in
	// the list of launch template overrides from highest to lowest priority (first to last in the list).
	// Amazon EC2 Auto Scaling honors the instance type priorities on a best-effort basis but optimizes
	// for capacity first. This is a good option for workloads where the possibility of disruption must be
	// minimized, but also the preference for certain instance types matters.
	// https://docs.aws.amazon.com/autoscaling/ec2/userguide/asg-purchase-options.html#asg-spot-strategy
	SpotAllocationStrategyCapacityOptimizedPrioritized = "capacity-optimized-prioritized"

	// eksResourceAccountStandard defines the AWS EKS account ID that provides node resources in default regions
	// for standard AWS partition
	eksResourceAccountStandard = "602401143452"

	// eksResourceAccountAPEast1 defines the AWS EKS account ID that provides node resources in ap-east-1 region
	eksResourceAccountAPEast1 = "800184023465"

	// eksResourceAccountMESouth1 defines the AWS EKS account ID that provides node resources in me-south-1 region
	eksResourceAccountMESouth1 = "558608220178"

	// eksResourceAccountCNNorthWest1 defines the AWS EKS account ID that provides node resources in cn-northwest-1 region
	eksResourceAccountCNNorthWest1 = "961992271922"

	// eksResourceAccountCNNorth1 defines the AWS EKS account ID that provides node resources in cn-north-1
	eksResourceAccountCNNorth1 = "918309763551"

	// eksResourceAccountAFSouth1 defines the AWS EKS account ID that provides node resources in af-south-1
	eksResourceAccountAFSouth1 = "877085696533"

	// eksResourceAccountEUSouth1 defines the AWS EKS account ID that provides node resources in eu-south-1
	eksResourceAccountEUSouth1 = "590381155156"

	// eksResourceAccountUSGovWest1 defines the AWS EKS account ID that provides node resources in us-gov-west-1
	eksResourceAccountUSGovWest1 = "013241004608"

	// eksResourceAccountUSGovEast1 defines the AWS EKS account ID that provides node resources in us-gov-east-1
	eksResourceAccountUSGovEast1 = "151742754352"
)

// Values for `VolumeType`
const (
	// NodeVolumeTypeGP2 is General Purpose SSD
	NodeVolumeTypeGP2 = "gp2"
	// NodeVolumeTypeGP3 is General Purpose SSD which can be optimised for high throughput (default)
	NodeVolumeTypeGP3 = "gp3"
	// NodeVolumeTypeIO1 is Provisioned IOPS SSD
	NodeVolumeTypeIO1 = "io1"
	// NodeVolumeTypeSC1 is Cold HDD
	NodeVolumeTypeSC1 = "sc1"
	// NodeVolumeTypeST1 is Throughput Optimized HDD
	NodeVolumeTypeST1 = "st1"
)

// NodeGroupType defines the nodegroup type
type NodeGroupType string

const (
	// NodeGroupTypeManaged defines a managed nodegroup
	NodeGroupTypeManaged NodeGroupType = "managed"
	// NodeGroupTypeUnmanaged defines an unmanaged nodegroup
	NodeGroupTypeUnmanaged NodeGroupType = "unmanaged"
	// NodeGroupTypeUnowned defines an unowned managed nodegroup
	NodeGroupTypeUnowned NodeGroupType = "unowned"
	// DefaultNodeVolumeThroughput defines the default throughput for gp3 volumes, set to the min value
	DefaultNodeVolumeThroughput = 125
	// DefaultNodeVolumeIO1IOPS defines the default throughput for io1 volumes, set to the min value
	DefaultNodeVolumeIO1IOPS = 100
	// DefaultNodeVolumeGP3IOPS defines the default throughput for gp3, set to the min value
	DefaultNodeVolumeGP3IOPS = 3000
)

var (
	// DefaultWaitTimeout defines the default wait timeout
	DefaultWaitTimeout = 25 * time.Minute

	// DefaultNodeSSHPublicKeyPath is the default path to SSH public key
	DefaultNodeSSHPublicKeyPath = "~/.ssh/id_rsa.pub"

	// DefaultNodeVolumeType defines the default root volume type to use
	DefaultNodeVolumeType = NodeVolumeTypeGP3

	// DefaultNodeVolumeSize defines the default root volume size
	DefaultNodeVolumeSize = 80
)

var (
	// DefaultContainerRuntime defines the default container runtime.
	DefaultContainerRuntime = ContainerRuntimeDockerD
)

// Enabled return pointer to true value
// for use in defaulters of *bool fields
func Enabled() *bool {
	v := true
	return &v
}

// Disabled return pointer to false value
// for use in defaulters of *bool fields
func Disabled() *bool {
	v := false
	return &v
}

// IsEnabled will only return true if v is not nil and true
func IsEnabled(v *bool) bool { return v != nil && *v }

// IsDisabled will only return true if v is not nil and false
func IsDisabled(v *bool) bool { return v != nil && !*v }

// IsSetAndNonEmptyString will only return true if s is not nil and not empty
func IsSetAndNonEmptyString(s *string) bool { return s != nil && *s != "" }

// SupportedRegions are the regions where EKS is available
func SupportedRegions() []string {
	return []string{
		RegionUSWest1,
		RegionUSWest2,
		RegionUSEast1,
		RegionUSEast2,
		RegionCACentral1,
		RegionEUWest1,
		RegionEUWest2,
		RegionEUWest3,
		RegionEUNorth1,
		RegionEUCentral1,
		RegionEUSouth1,
		RegionAPNorthEast1,
		RegionAPNorthEast2,
		RegionAPNorthEast3,
		RegionAPSouthEast1,
		RegionAPSouthEast2,
		RegionAPSouth1,
		RegionAPEast1,
		RegionMESouth1,
		RegionSAEast1,
		RegionAFSouth1,
		RegionCNNorthwest1,
		RegionCNNorth1,
		RegionUSGovWest1,
		RegionUSGovEast1,
	}
}

// Partition gives the partition a region belongs to
func Partition(region string) string {
	switch region {
	case RegionUSGovWest1, RegionUSGovEast1:
		return PartitionUSGov
	case RegionCNNorth1, RegionCNNorthwest1:
		return PartitionChina
	default:
		return PartitionAWS
	}
}

// DeprecatedVersions are the versions of Kubernetes that EKS used to support
// but no longer does. See also:
// https://docs.aws.amazon.com/eks/latest/userguide/kubernetes-versions.html
func DeprecatedVersions() []string {
	return []string{
		Version1_10,
		Version1_11,
		Version1_12,
		Version1_13,
		Version1_14,
		Version1_15,
		Version1_16,
	}
}

// IsDeprecatedVersion returns true if the given Kubernetes version has been deprecated in EKS
func IsDeprecatedVersion(version string) bool {
	for _, v := range DeprecatedVersions() {
		if version == v {
			return true
		}
	}
	return false
}

// SupportedVersions are the versions of Kubernetes that EKS supports
func SupportedVersions() []string {
	return []string{
		Version1_17,
		Version1_18,
		Version1_19,
		Version1_20,
		Version1_21,
	}
}

// IsSupportedVersion returns true if the given Kubernetes version is supported by eksctl and EKS
func IsSupportedVersion(version string) bool {
	for _, v := range SupportedVersions() {
		if version == v {
			return true
		}
	}
	return false
}

// SupportedNodeVolumeTypes are the volume types that can be used for a node root volume
func SupportedNodeVolumeTypes() []string {
	return []string{
		NodeVolumeTypeGP2,
		NodeVolumeTypeGP3,
		NodeVolumeTypeIO1,
		NodeVolumeTypeSC1,
		NodeVolumeTypeST1,
	}
}

// supportedAMIFamilies are the AMI families supported by EKS
func supportedAMIFamilies() []string {
	return []string{
		NodeImageFamilyAmazonLinux2,
		NodeImageFamilyUbuntu2004,
		NodeImageFamilyUbuntu1804,
		NodeImageFamilyBottlerocket,
		NodeImageFamilyWindowsServer2019CoreContainer,
		NodeImageFamilyWindowsServer2019FullContainer,
		NodeImageFamilyWindowsServer2004CoreContainer,
		NodeImageFamilyWindowsServer20H2CoreContainer,
	}
}

// supportedSpotAllocationStrategies are the spot allocation strategies supported by ASG
func supportedSpotAllocationStrategies() []string {
	return []string{
		SpotAllocationStrategyLowestPrice,
		SpotAllocationStrategyCapacityOptimized,
		SpotAllocationStrategyCapacityOptimizedPrioritized,
	}
}

// isSpotAllocationStrategySupported returns true if the spot allocation strategy is supported for ASG
func isSpotAllocationStrategySupported(allocationStrategy string) bool {
	for _, strategy := range supportedSpotAllocationStrategies() {
		if strategy == allocationStrategy {
			return true
		}
	}
	return false
}

// EKSResourceAccountID provides worker node resources(ami/ecr image) in different aws account
// for different aws partitions & opt-in regions.
func EKSResourceAccountID(region string) string {
	switch region {
	case RegionAPEast1:
		return eksResourceAccountAPEast1
	case RegionMESouth1:
		return eksResourceAccountMESouth1
	case RegionCNNorthwest1:
		return eksResourceAccountCNNorthWest1
	case RegionCNNorth1:
		return eksResourceAccountCNNorth1
	case RegionUSGovWest1:
		return eksResourceAccountUSGovWest1
	case RegionUSGovEast1:
		return eksResourceAccountUSGovEast1
	case RegionAFSouth1:
		return eksResourceAccountAFSouth1
	case RegionEUSouth1:
		return eksResourceAccountEUSouth1
	default:
		return eksResourceAccountStandard
	}
}

// ClusterMeta contains general cluster information
type ClusterMeta struct {
	// Name of the cluster
	// +required
	Name string `json:"name"`
	// the AWS region hosting this cluster
	// +required
	Region string `json:"region"`
	// Valid variants are `KubernetesVersion` constants
	// +optional
	Version string `json:"version,omitempty"`
	// Tags are used to tag AWS resources created by eksctl
	// +optional
	Tags map[string]string `json:"tags,omitempty"`
	// Annotations are arbitrary metadata ignored by `eksctl`.
	// +optional
	Annotations map[string]string `json:"annotations,omitempty"`
}

// KubernetesNetworkConfig contains cluster networking options
type KubernetesNetworkConfig struct {
	// ServiceIPv4CIDR is the CIDR range from where `ClusterIP`s are assigned
	ServiceIPv4CIDR string `json:"serviceIPv4CIDR,omitempty"`
}

type EKSCTLCreated string

// ClusterStatus holds read-only attributes of a cluster
type ClusterStatus struct {
	Endpoint                 string                   `json:"endpoint,omitempty"`
	CertificateAuthorityData []byte                   `json:"certificateAuthorityData,omitempty"`
	ARN                      string                   `json:"arn,omitempty"`
	KubernetesNetworkConfig  *KubernetesNetworkConfig `json:"-"`

	StackName     string        `json:"stackName,omitempty"`
	EKSCTLCreated EKSCTLCreated `json:"eksctlCreated,omitempty"`
}

// String returns canonical representation of ClusterMeta
func (c *ClusterMeta) String() string {
	return fmt.Sprintf("%s.%s.eksctl.io", c.Name, c.Region)
}

// LogString returns representation of ClusterMeta for logs
func (c *ClusterMeta) LogString() string {
	return fmt.Sprintf("EKS cluster %q in %q region", c.Name, c.Region)
}

// LogString returns representation of ClusterConfig for logs
func (c ClusterConfig) LogString() string {
	modes := []string{}
	if c.IsFargateEnabled() {
		modes = append(modes, "Fargate profile")
	}
	if len(c.ManagedNodeGroups) > 0 {
		modes = append(modes, "managed nodes")
	}
	if len(c.NodeGroups) > 0 {
		modes = append(modes, "un-managed nodes")
	}
	return fmt.Sprintf("%s with %s", c.Metadata.LogString(), strings.Join(modes, " and "))
}

// IsFargateEnabled returns true if Fargate is enabled in this ClusterConfig,
// or false otherwise.
func (c ClusterConfig) IsFargateEnabled() bool {
	return len(c.FargateProfiles) > 0
}

// ClusterProvider is the interface to AWS APIs
type ClusterProvider interface {
	CloudFormation() cloudformationiface.CloudFormationAPI
	CloudFormationRoleARN() string
	CloudFormationDisableRollback() bool
	ASG() autoscalingiface.AutoScalingAPI
	EKS() eksiface.EKSAPI
	EC2() ec2iface.EC2API
	ELB() elbiface.ELBAPI
	ELBV2() elbv2iface.ELBV2API
	STS() stsiface.STSAPI
	SSM() ssmiface.SSMAPI
	IAM() iamiface.IAMAPI
	CloudTrail() cloudtrailiface.CloudTrailAPI
	CloudWatchLogs() cloudwatchlogsiface.CloudWatchLogsAPI
	Region() string
	Profile() string
	WaitTimeout() time.Duration
	ConfigProvider() client.ConfigProvider
	Session() *session.Session
}

// ProviderConfig holds global parameters for all interactions with AWS APIs
type ProviderConfig struct {
	CloudFormationRoleARN         string
	CloudFormationDisableRollback bool

	Region      string
	Profile     string
	WaitTimeout time.Duration
}

// +genclient
// +k8s:deepcopy-gen:interfaces=k8s.io/apimachinery/pkg/runtime.Object

// ClusterConfig is a simple config, to be replaced with Cluster API
type ClusterConfig struct {
	metav1.TypeMeta

	// +required
	Metadata *ClusterMeta `json:"metadata"`

	// +optional
	KubernetesNetworkConfig *KubernetesNetworkConfig `json:"kubernetesNetworkConfig,omitempty"`

	// +optional
	IAM *ClusterIAM `json:"iam,omitempty"`

	// +optional
	IdentityProviders []IdentityProvider `json:"identityProviders,omitempty"`

	// +optional
	VPC *ClusterVPC `json:"vpc,omitempty"`

	// +optional
	Addons []*Addon `json:"addons,omitempty"`

	// PrivateCluster allows configuring a fully-private cluster
	// in which no node has outbound internet access, and private access
	// to AWS services is enabled via VPC endpoints
	// +optional
	PrivateCluster *PrivateCluster `json:"privateCluster,omitempty"`

	// NodeGroups For information and examples see [nodegroups](/usage/managing-nodegroups)
	// +optional
	NodeGroups []*NodeGroup `json:"nodeGroups,omitempty"`

	// ManagedNodeGroups See [Nodegroups usage](/usage/managing-nodegroups)
	// and [managed nodegroups](/usage/eks-managed-nodes/)
	// +optional
	ManagedNodeGroups []*ManagedNodeGroup `json:"managedNodeGroups,omitempty"`

	// +optional
	FargateProfiles []*FargateProfile `json:"fargateProfiles,omitempty"`

	// +optional
	AvailabilityZones []string `json:"availabilityZones,omitempty"`

	// See [CloudWatch support](/usage/cloudwatch-cluster-logging/)
	// +optional
	CloudWatch *ClusterCloudWatch `json:"cloudWatch,omitempty"`

	// +optional
	SecretsEncryption *SecretsEncryption `json:"secretsEncryption,omitempty"`

	Status *ClusterStatus `json:"-"`

	// FLUX V1 DEPRECATION NOTICE. https://github.com/weaveworks/eksctl/issues/2963
	// Git exposes configuration for Flux v1 and an earlier iteration of gitops
	// +optional
	Git *Git `json:"git,omitempty"`

	// GitOps exposes configuration for Flux v2 and will continue to be used in
	// future gitops plans, replacing the Git configuration above
	// +optional
	GitOps *GitOps `json:"gitops,omitempty"`

	// Karpenter specific configuration options.
<<<<<<< HEAD
	// +optional
=======
>>>>>>> 63362fea
	Karpenter *Karpenter `json:"karpenter,omitempty"`
}

// Karpenter provides configuration opti
type Karpenter struct {
<<<<<<< HEAD
	// Version defines the Karpenter version to install
	// +required
	Version string `json:"version"`
	// AddDefaultProvisioner defines if the default provisioner for Karpenter should be installed or not.
	// +optional
	AddDefaultProvisioner *bool `json:"addDefaultProvisioner,omitempty"`
	// CreateServiceAccount create a service account or not.
	// +optional
	CreateServiceAccount *bool `json:"createServiceAccount,omitempty"`
=======
	Version               string `json:"version"`
	AddDefaultProvisioner *bool  `json:"addDefaultProvisioner"`
	CreateServiceAccount  *bool  `json:"createServiceAccount"`
>>>>>>> 63362fea
}

// +k8s:deepcopy-gen:interfaces=k8s.io/apimachinery/pkg/runtime.Object

// ClusterConfigList is a list of ClusterConfigs
type ClusterConfigList struct {
	metav1.TypeMeta
	metav1.ListMeta `json:"metadata"`

	Items []ClusterConfig `json:"items"`
}

// ClusterConfigTypeMeta constructs TypeMeta for ClusterConfig
func ClusterConfigTypeMeta() metav1.TypeMeta {
	return metav1.TypeMeta{
		Kind:       ClusterConfigKind,
		APIVersion: SchemeGroupVersion.String(),
	}
}

// NewClusterConfig creates new config for a cluster;
// it doesn't include initial nodegroup, so user must
// call NewNodeGroup to create one
func NewClusterConfig() *ClusterConfig {
	cfg := &ClusterConfig{
		TypeMeta: ClusterConfigTypeMeta(),
		Metadata: &ClusterMeta{
			Version: DefaultVersion,
		},
		IAM: NewClusterIAM(),
		VPC: NewClusterVPC(),
		CloudWatch: &ClusterCloudWatch{
			ClusterLogging: &ClusterCloudWatchLogging{},
		},
		PrivateCluster: &PrivateCluster{},
	}

	return cfg
}

// NewClusterVPC creates new VPC config for a cluster
func NewClusterVPC() *ClusterVPC {
	cidr := DefaultCIDR()

	return &ClusterVPC{
		Network: Network{
			CIDR: &cidr,
		},
		ManageSharedNodeSecurityGroupRules: Enabled(),
		NAT:                                DefaultClusterNAT(),
		AutoAllocateIPv6:                   Disabled(),
		ClusterEndpoints:                   &ClusterEndpoints{},
	}
}

// NewClusterIAM creates a new ClusterIAM for a cluster
func NewClusterIAM() *ClusterIAM {
	return &ClusterIAM{
		WithOIDC: Disabled(),
	}
}

// AppendAvailabilityZone appends a new AZ to the set
func (c *ClusterConfig) AppendAvailabilityZone(newAZ string) {
	for _, az := range c.AvailabilityZones {
		if az == newAZ {
			return
		}
	}
	c.AvailabilityZones = append(c.AvailabilityZones, newAZ)
}

// SetClusterStatus populates ClusterStatus using *eks.Cluster.
func (c *ClusterConfig) SetClusterStatus(cluster *eks.Cluster) error {
	if networkConfig := cluster.KubernetesNetworkConfig; networkConfig != nil && networkConfig.ServiceIpv4Cidr != nil {
		c.Status.KubernetesNetworkConfig = &KubernetesNetworkConfig{
			ServiceIPv4CIDR: *networkConfig.ServiceIpv4Cidr,
		}
	}
	data, err := base64.StdEncoding.DecodeString(*cluster.CertificateAuthority.Data)
	if err != nil {
		return errors.Wrap(err, "decoding certificate authority data")
	}
	c.Status.Endpoint = *cluster.Endpoint
	c.Status.CertificateAuthorityData = data
	c.Status.ARN = *cluster.Arn
	return nil
}

// NewNodeGroup creates a new NodeGroup, and returns a pointer to it
func NewNodeGroup() *NodeGroup {
	return &NodeGroup{
		NodeGroupBase: &NodeGroupBase{
			PrivateNetworking: false,
			InstanceType:      DefaultNodeType,
			VolumeSize:        &DefaultNodeVolumeSize,
			IAM: &NodeGroupIAM{
				WithAddonPolicies: NodeGroupIAMAddonPolicies{
					ImageBuilder:              Disabled(),
					AutoScaler:                Disabled(),
					ExternalDNS:               Disabled(),
					CertManager:               Disabled(),
					AppMesh:                   Disabled(),
					AppMeshPreview:            Disabled(),
					EBS:                       Disabled(),
					FSX:                       Disabled(),
					EFS:                       Disabled(),
					AWSLoadBalancerController: Disabled(),
					XRay:                      Disabled(),
					CloudWatch:                Disabled(),
				},
			},
			ScalingConfig: &ScalingConfig{},
			SSH: &NodeGroupSSH{
				Allow:         Disabled(),
				PublicKeyPath: &DefaultNodeSSHPublicKeyPath,
			},
			VolumeType: &DefaultNodeVolumeType,
			SecurityGroups: &NodeGroupSGs{
				AttachIDs:  []string{},
				WithLocal:  Enabled(),
				WithShared: Enabled(),
			},
			DisableIMDSv1:    Disabled(),
			DisablePodIMDS:   Disabled(),
			InstanceSelector: &InstanceSelector{},
		},
	}
}

// NewManagedNodeGroup creates a new ManagedNodeGroup
func NewManagedNodeGroup() *ManagedNodeGroup {
	var (
		publicKey  = DefaultNodeSSHPublicKeyPath
		volumeSize = DefaultNodeVolumeSize
		volumeType = DefaultNodeVolumeType
	)
	return &ManagedNodeGroup{
		NodeGroupBase: &NodeGroupBase{
			VolumeSize: &volumeSize,
			VolumeType: &volumeType,
			SSH: &NodeGroupSSH{
				Allow:         Disabled(),
				PublicKeyName: &publicKey,
			},
			IAM: &NodeGroupIAM{
				WithAddonPolicies: NodeGroupIAMAddonPolicies{
					ImageBuilder:              Disabled(),
					AutoScaler:                Disabled(),
					ExternalDNS:               Disabled(),
					CertManager:               Disabled(),
					AppMesh:                   Disabled(),
					AppMeshPreview:            Disabled(),
					EBS:                       Disabled(),
					FSX:                       Disabled(),
					EFS:                       Disabled(),
					AWSLoadBalancerController: Disabled(),
					XRay:                      Disabled(),
					CloudWatch:                Disabled(),
				},
			},
			ScalingConfig:  &ScalingConfig{},
			SecurityGroups: &NodeGroupSGs{},
		},
	}
}

// NewNodeGroup creates new nodegroup inside cluster config,
// it returns pointer to the nodegroup for convenience
func (c *ClusterConfig) NewNodeGroup() *NodeGroup {
	ng := NewNodeGroup()

	c.NodeGroups = append(c.NodeGroups, ng)

	return ng
}

// NodeGroup holds configuration attributes that are
// specific to a nodegroup
type NodeGroup struct {
	*NodeGroupBase

	//+optional
	InstancesDistribution *NodeGroupInstancesDistribution `json:"instancesDistribution,omitempty"`

	// +optional
	ASGMetricsCollection []MetricsCollection `json:"asgMetricsCollection,omitempty"`

	// CPUCredits configures [T3 Unlimited](https://docs.aws.amazon.com/AWSEC2/latest/UserGuide/burstable-performance-instances-unlimited-mode.html), valid only for T-type instances
	// +optional
	CPUCredits *string `json:"cpuCredits,omitempty"`

	// Associate load balancers with auto scaling group
	// +optional
	ClassicLoadBalancerNames []string `json:"classicLoadBalancerNames,omitempty"`

	// Associate target group with auto scaling group
	// +optional
	TargetGroupARNs []string `json:"targetGroupARNs,omitempty"`

	// Taints taints to apply to the nodegroup
	// +optional
	Taints taintsWrapper `json:"taints,omitempty"`

	// UpdateConfig configures how to update NodeGroups.
	// +optional
	UpdateConfig *NodeGroupUpdateConfig `json:"updateConfig,omitempty"`

	// [Custom
	// address](/usage/vpc-networking/#custom-cluster-dns-address) used for DNS
	// lookups
	// +optional
	ClusterDNS string `json:"clusterDNS,omitempty"`

	// [Customize `kubelet` config](/usage/customizing-the-kubelet/)
	// +optional
	KubeletExtraConfig *InlineDocument `json:"kubeletExtraConfig,omitempty"`

	// ContainerRuntime defines the runtime (CRI) to use for containers on the node
	// +optional
	ContainerRuntime *string `json:"containerRuntime,omitempty"`
}

// GetContainerRuntime returns the container runtime.
func (n *NodeGroup) GetContainerRuntime() string {
	if n.ContainerRuntime != nil {
		return *n.ContainerRuntime
	}
	return ""
}

func (n *NodeGroup) InstanceTypeList() []string {
	if HasMixedInstances(n) {
		return n.InstancesDistribution.InstanceTypes
	}
	return []string{n.InstanceType}
}

// NGTaints implements NodePool
func (n *NodeGroup) NGTaints() []NodeGroupTaint {
	return n.Taints
}

// BaseNodeGroup implements NodePool
func (n *NodeGroup) BaseNodeGroup() *NodeGroupBase {
	return n.NodeGroupBase
}

// GitOps groups all configuration options related to enabling GitOps Toolkit on a
// cluster and linking it to a Git repository.
// Note: this will replace the older Git types
type GitOps struct {
	// Flux holds options to enable Flux v2 on your cluster
	Flux *Flux `json:"flux,omitempty"`
}

// Git groups all configuration options related to enabling GitOps on a
// cluster and linking it to a Git repository.
// [Gitops Guide](/gitops-quickstart/)
type Git struct {
	// Repo holds options to enable Flux v1 on your cluster. DEPRECATED.
	Repo *Repo `json:"repo,omitempty"`

	// Operator holds options to configure the Helm Operator in conjunction with
	// a Flux v1 installation. DEPRECATED.
	// +optional
	Operator Operator `json:"operator,omitempty"`

	// BootstrapProfile holds options to install a BootstrapProfile on the cluster.
	// DEPRECATED.
	// +optional
	BootstrapProfile *Profile `json:"bootstrapProfile,omitempty"` // one or many profiles to enable on this cluster once it is created
}

// FLUX V1 DEPRECATION NOTICE. https://github.com/weaveworks/eksctl/issues/2963
// NewGit returns a new empty Git configuration
func NewGit() *Git {
	return &Git{
		Repo:             &Repo{},
		Operator:         Operator{},
		BootstrapProfile: &Profile{},
	}
}

// Flux groups all configuration options related to a Git repository used for
// GitOps Toolkit (Flux v2).
type Flux struct {
	// The repository hosting service. Can be either Github or Gitlab.
	GitProvider string `json:"gitProvider,omitempty"`

	// Flags is an arbitrary map of string to string to pass any flags to Flux bootstrap
	// via eksctl see https://fluxcd.io/docs/ for information on all flags
	Flags FluxFlags `json:"flags,omitempty"`
}

// FluxFlags is a map of string for passing arbitrary flags to Flux bootstrap
type FluxFlags map[string]string

// Repo groups all configuration options related to a Git repository used for
// GitOps.
type Repo struct {
	// The Git SSH URL to the repository which will contain the cluster configuration
	// For example: `git@github.com:org/repo`
	// DEPRECATED
	URL string `json:"url,omitempty"`

	// The git branch under which cluster configuration files will be committed & pushed, e.g. master
	// DEPRECATED
	// +optional
	Branch string `json:"branch,omitempty"`

	// Relative paths within the Git repository which the GitOps operator will monitor to find Kubernetes manifests to apply, e.g. ["kube-system", "base"]
	// DEPRECATED
	//+optional
	Paths []string `json:"paths,omitempty"`

	// The directory under which Flux configuration files will be written, e.g. flux/
	// DEPRECATED
	// +optional
	FluxPath string `json:"fluxPath,omitempty"`

	// Git user which will be used to commit changes
	// DEPRECATED
	// +optional
	User string `json:"user,omitempty"`

	// Git email which will be used to commit changes
	// DEPRECATED
	Email string `json:"email,omitempty"`

	// Path to the private SSH key to use to authenticate
	// DEPRECATED
	// +optional
	PrivateSSHKeyPath string `json:"privateSSHKeyPath,omitempty"`
}

// Operator groups all configuration options related to the operator used to
// keep the cluster and the Git repository in sync.
type Operator struct {

	// Commit and push Flux manifests to the Git Repo on install
	// DEPRECATED
	// +optional
	CommitOperatorManifests *bool `json:"commitOperatorManifests,omitempty"`

	// Git label to keep track of Flux's sync progress; this is equivalent to overriding --git-sync-tag and --git-notes-ref in Flux
	// DEPRECATED
	// +optional
	Label string `json:"label,omitempty"`

	// Cluster namespace where to install Flux and the Helm Operator e.g. flux
	// DEPRECATED
	// +optional
	Namespace string `json:"namespace,omitempty"`

	// Install the Helm Operator
	// DEPRECATED
	// +optional
	WithHelm *bool `json:"withHelm,omitempty"`

	// Instruct Flux to read-only mode and create the deploy key as read-only
	// DEPRECATED
	// +optional
	ReadOnly bool `json:"readOnly,omitempty"`

	// Additional command line arguments for the Flux daemon
	// DEPRECATED
	// +optional
	AdditionalFluxArgs []string `json:"additionalFluxArgs,omitempty"`

	// Additional command line arguments for the Helm Operator
	// DEPRECATED
	// +optional
	AdditionalHelmOperatorArgs []string `json:"additionalHelmOperatorArgs,omitempty"`
}

// Profile groups all details on a quickstart profile to enable on the cluster
// and add to the Git repository.
type Profile struct {
	// Name or URL of the Quick Start profile
	// For example: `app-dev`
	// DEPRECATED.
	Source string `json:"source,omitempty"`

	// Revision of the Quick Start profile. Can be a branch, tag or commit hash
	// DEPRECATED.
	// +optional
	Revision string `json:"revision,omitempty"`

	// Output directory for the processed profile templates (generate profile command)
	// Defaults to `./<quickstart-repo-name>`
	// DEPRECATED.
	// +optional
	OutputPath string `json:"outputPath,omitempty"`
}

// FLUX V1 DEPRECATION NOTICE. https://github.com/weaveworks/eksctl/issues/2963
// HasBootstrapProfile returns true if there is a profile with a source specified
func (c *ClusterConfig) HasBootstrapProfile() bool {
	return c.Git != nil && c.Git.BootstrapProfile != nil && c.Git.BootstrapProfile.Source != ""
}

// FLUX V1 DEPRECATION NOTICE. https://github.com/weaveworks/eksctl/issues/2963
// HasGitopsRepoConfigured returns true if git.repo and git.repo.url are not nil
func (c *ClusterConfig) HasGitopsRepoConfigured() bool {
	return c.Git != nil && c.Git.Repo != nil && c.Git.Repo.URL != ""
}

// HasGitOpsFluxConfigured returns true if gitops.flux configuration is not nil
func (c *ClusterConfig) HasGitOpsFluxConfigured() bool {
	return c.GitOps != nil && c.GitOps.Flux != nil
}

type (
	// NodeGroupSGs controls security groups for this nodegroup
	NodeGroupSGs struct {
		// AttachIDs attaches additional security groups to the nodegroup
		// +optional
		AttachIDs []string `json:"attachIDs,omitempty"`
		// WithShared attach the security group
		// shared among all nodegroups in the cluster
		// Defaults to `true`
		// +optional
		WithShared *bool `json:"withShared"`
		// WithLocal attach a security group
		// local to this nodegroup
		// Not supported for managed nodegroups
		// Defaults to `true`
		// +optional
		WithLocal *bool `json:"withLocal"`
	}
	// NodeGroupIAM holds all IAM attributes of a NodeGroup
	NodeGroupIAM struct {
		// AttachPolicy holds a policy document to attach
		// +optional
		AttachPolicy InlineDocument `json:"attachPolicy,omitempty"`
		// list of ARNs of the IAM policies to attach
		// +optional
		AttachPolicyARNs []string `json:"attachPolicyARNs,omitempty"`
		// +optional
		InstanceProfileARN string `json:"instanceProfileARN,omitempty"`
		// +optional
		InstanceRoleARN string `json:"instanceRoleARN,omitempty"`
		// +optional
		InstanceRoleName string `json:"instanceRoleName,omitempty"`
		// +optional
		InstanceRolePermissionsBoundary string `json:"instanceRolePermissionsBoundary,omitempty"`
		// +optional
		WithAddonPolicies NodeGroupIAMAddonPolicies `json:"withAddonPolicies,omitempty"`
	}
	// NodeGroupIAMAddonPolicies holds all IAM addon policies
	NodeGroupIAMAddonPolicies struct {
		// +optional
		// ImageBuilder allows for full ECR (Elastic Container Registry) access. This is useful for building, for
		// example, a CI server that needs to push images to ECR
		ImageBuilder *bool `json:"imageBuilder"`
		// +optional
		// AutoScaler enables IAM policy for cluster-autoscaler
		AutoScaler *bool `json:"autoScaler"`
		// +optional
		// ExternalDNS adds the external-dns project policies for Amazon Route 53
		ExternalDNS *bool `json:"externalDNS"`
		// +optional
		// CertManager enables the ability to add records to Route 53 in order to solve the DNS01 challenge. More information can be found
		// [here](https://cert-manager.io/docs/configuration/acme/dns01/route53/#set-up-a-iam-role)
		CertManager *bool `json:"certManager"`
		// +optional
		// AppMesh enables full access to AppMesh
		AppMesh *bool `json:"appMesh"`
		// +optional
		// AppMeshPreview enables full access to AppMesh Preview
		AppMeshPreview *bool `json:"appMeshPreview"`
		// +optional
		// EBS enables the new EBS CSI (Elastic Block Store Container Storage Interface) driver
		EBS *bool `json:"ebs"`
		// +optional
		FSX *bool `json:"fsx"`
		// +optional
		EFS *bool `json:"efs"`
		// +optional
		AWSLoadBalancerController *bool `json:"albIngress"`
		// +optional
		XRay *bool `json:"xRay"`
		// +optional
		CloudWatch *bool `json:"cloudWatch"`
	}

	// NodeGroupSSH holds all the ssh access configuration to a NodeGroup
	NodeGroupSSH struct {
		// +optional If Allow is true the SSH configuration provided is used, otherwise it is ignored. Only one of
		// PublicKeyPath, PublicKey and PublicKeyName can be configured
		Allow *bool `json:"allow"`
		// +optional The path to the SSH public key to be added to the nodes SSH keychain. If Allow is true this value
		// defaults to "~/.ssh/id_rsa.pub", otherwise the value is ignored.
		PublicKeyPath *string `json:"publicKeyPath,omitempty"`
		// +optional Public key to be added to the nodes SSH keychain. If Allow is false this value is ignored.
		PublicKey *string `json:"publicKey,omitempty"`
		// +optional Public key name in EC2 to be added to the nodes SSH keychain. If Allow is false this value
		// is ignored.
		PublicKeyName *string `json:"publicKeyName,omitempty"`
		// +optional
		SourceSecurityGroupIDs []string `json:"sourceSecurityGroupIds,omitempty"`
		// Enables the ability to [SSH onto nodes using SSM](/introduction#ssh-access)
		// +optional
		EnableSSM *bool `json:"enableSsm,omitempty"`
	}

	// NodeGroupInstancesDistribution holds the configuration for [spot
	// instances](/usage/spot-instances/)
	NodeGroupInstancesDistribution struct {
		// +required
		InstanceTypes []string `json:"instanceTypes,omitempty"`
		// Defaults to `on demand price`
		// +optional
		MaxPrice *float64 `json:"maxPrice,omitempty"`
		// Defaults to `0`
		// +optional
		OnDemandBaseCapacity *int `json:"onDemandBaseCapacity,omitempty"`
		// Range [0-100]
		// Defaults to `100`
		// +optional
		OnDemandPercentageAboveBaseCapacity *int `json:"onDemandPercentageAboveBaseCapacity,omitempty"`
		// Range [1-20]
		// Defaults to `2`
		// +optional
		SpotInstancePools *int `json:"spotInstancePools,omitempty"`
		// +optional
		SpotAllocationStrategy *string `json:"spotAllocationStrategy,omitempty"`
		// Enable [capacity
		// rebalancing](https://docs.aws.amazon.com/autoscaling/ec2/userguide/capacity-rebalance.html)
		// for spot instances
		// +optional
		CapacityRebalance bool `json:"capacityRebalance"`
	}

	// NodeGroupBottlerocket holds the configuration for Bottlerocket based
	// NodeGroups.
	NodeGroupBottlerocket struct {
		// +optional
		EnableAdminContainer *bool `json:"enableAdminContainer,omitempty"`
		// Settings contains any [bottlerocket
		// settings](https://github.com/bottlerocket-os/bottlerocket/#description-of-settings)
		// +optional
		Settings *InlineDocument `json:"settings,omitempty"`
	}

	// NodeGroupUpdateConfig contains the configuration for updating NodeGroups.
	NodeGroupUpdateConfig struct {
		// MaxUnavailable sets the max number of nodes that can become unavailable
		// when updating a nodegroup (specified as number)
		// +optional
		MaxUnavailable *int `json:"maxUnavailable,omitempty"`

		// MaxUnavailablePercentage sets the max number of nodes that can become unavailable
		// when updating a nodegroup (specified as percentage)
		// +optional
		MaxUnavailablePercentage *int `json:"maxUnavailablePercentage,omitempty"`
	}
)

// MetricsCollection used by the scaling config,
// see [cloudformation
// docs](https://docs.aws.amazon.com/AWSCloudFormation/latest/UserGuide/aws-properties-as-metricscollection.html)
type MetricsCollection struct {
	// +required
	Granularity string `json:"granularity"`
	// +optional
	Metrics []string `json:"metrics,omitempty"`
}

// ScalingConfig defines the scaling config
type ScalingConfig struct {
	// +optional
	DesiredCapacity *int `json:"desiredCapacity,omitempty"`
	// +optional
	MinSize *int `json:"minSize,omitempty"`
	// +optional
	MaxSize *int `json:"maxSize,omitempty"`
}

// NodePool represents a group of nodes that share the same configuration
// Ideally the NodeGroup type should be renamed to UnmanagedNodeGroup or SelfManagedNodeGroup and this interface
// should be called NodeGroup
type NodePool interface {
	// BaseNodeGroup returns the base nodegroup
	BaseNodeGroup() *NodeGroupBase

	// NGTaints returns the taints to apply for this nodegroup
	NGTaints() []NodeGroupTaint
}

// NodeGroupBase represents the base nodegroup config for self-managed and managed nodegroups
type NodeGroupBase struct {
	// +required
	Name string `json:"name"`

	// Valid variants are `NodeAMIFamily` constants
	// +optional
	AMIFamily string `json:"amiFamily,omitempty"`
	// +optional
	InstanceType string `json:"instanceType,omitempty"`
	// Limit [nodes to specific
	// AZs](/usage/autoscaling/#zone-aware-auto-scaling)
	// +optional
	AvailabilityZones []string `json:"availabilityZones,omitempty"`
	// Limit nodes to specific subnets
	// +optional
	Subnets []string `json:"subnets,omitempty"`

	// +optional
	InstancePrefix string `json:"instancePrefix,omitempty"`
	// +optional
	InstanceName string `json:"instanceName,omitempty"`

	// +optional
	*ScalingConfig

	// +optional
	// VolumeSize gigabytes
	// Defaults to `80`
	VolumeSize *int `json:"volumeSize,omitempty"`
	// +optional
	// SSH configures ssh access for this nodegroup
	SSH *NodeGroupSSH `json:"ssh,omitempty"`
	// +optional
	Labels map[string]string `json:"labels,omitempty"`
	// Enable [private
	// networking](/usage/vpc-networking/#use-private-subnets-for-initial-nodegroup)
	// for nodegroup
	// +optional
	PrivateNetworking bool `json:"privateNetworking"`
	// Applied to the Autoscaling Group and to the EC2 instances (unmanaged),
	// Applied to the EKS Nodegroup resource and to the EC2 instances (managed)
	// +optional
	Tags map[string]string `json:"tags,omitempty"`
	// +optional
	IAM *NodeGroupIAM `json:"iam,omitempty"`

	// Specify [custom AMIs](/usage/custom-ami-support/), `auto-ssm`, `auto`, or `static`
	// +optional
	AMI string `json:"ami,omitempty"`

	// +optional
	SecurityGroups *NodeGroupSGs `json:"securityGroups,omitempty"`

	// +optional
	MaxPodsPerNode int `json:"maxPodsPerNode,omitempty"`

	// See [relevant AWS
	// docs](https://docs.aws.amazon.com/AWSCloudFormation/latest/UserGuide/aws-attribute-updatepolicy.html#cfn-attributes-updatepolicy-rollingupdate-suspendprocesses)
	// +optional
	ASGSuspendProcesses []string `json:"asgSuspendProcesses,omitempty"`

	// EBSOptimized enables [EBS
	// optimization](https://docs.aws.amazon.com/AWSEC2/latest/UserGuide/ebs-optimized.html)
	// +optional
	EBSOptimized *bool `json:"ebsOptimized,omitempty"`

	// Valid variants are `VolumeType` constants
	// +optional
	VolumeType *string `json:"volumeType,omitempty"`
	// +optional
	VolumeName *string `json:"volumeName,omitempty"`
	// +optional
	VolumeEncrypted *bool `json:"volumeEncrypted,omitempty"`
	// +optional
	VolumeKmsKeyID *string `json:"volumeKmsKeyID,omitempty"`
	// +optional
	VolumeIOPS *int `json:"volumeIOPS,omitempty"`
	// +optional
	VolumeThroughput *int `json:"volumeThroughput,omitempty"`

	// PreBootstrapCommands are executed before bootstrapping instances to the
	// cluster
	// +optional
	PreBootstrapCommands []string `json:"preBootstrapCommands,omitempty"`

	// Override `eksctl`'s bootstrapping script
	// +optional
	OverrideBootstrapCommand *string `json:"overrideBootstrapCommand,omitempty"`

	// DisableIMDSv1 requires requests to the metadata service to use IMDSv2 tokens
	// Defaults to `false`
	// +optional
	DisableIMDSv1 *bool `json:"disableIMDSv1,omitempty"`

	// DisablePodIMDS blocks all IMDS requests from non host networking pods
	// Defaults to `false`
	// +optional
	DisablePodIMDS *bool `json:"disablePodIMDS,omitempty"`

	// Placement specifies the placement group in which nodes should
	// be spawned
	// +optional
	Placement *Placement `json:"placement,omitempty"`

	// EFAEnabled creates the maximum allowed number of EFA-enabled network
	// cards on nodes in this group.
	// +optional
	EFAEnabled *bool `json:"efaEnabled,omitempty"`

	// InstanceSelector specifies options for EC2 instance selector
	InstanceSelector *InstanceSelector `json:"instanceSelector,omitempty"`

	// Internal fields
	// Some AMIs (bottlerocket) have a separate volume for the OS
	AdditionalEncryptedVolume string `json:"-"`

	// Bottlerocket specifies settings for Bottlerocket nodes
	// +optional
	Bottlerocket *NodeGroupBottlerocket `json:"bottlerocket,omitempty"`

	// TODO remove this
	// This is a hack, will be removed shortly. When this is true for Ubuntu and
	// AL2 images a legacy bootstrapper will be used.
	CustomAMI bool `json:"-"`

	// Enable EC2 detailed monitoring
	// +optional
	EnableDetailedMonitoring *bool `json:"enableDetailedMonitoring,omitempty"`
}

// Placement specifies placement group information
type Placement struct {
	GroupName string `json:"groupName,omitempty"`
}

// ListOptions returns metav1.ListOptions with label selector for the nodegroup
func (n *NodeGroupBase) ListOptions() metav1.ListOptions {
	return metav1.ListOptions{
		LabelSelector: fmt.Sprintf("%s=%s", NodeGroupNameLabel, n.Name),
	}
}

// NameString returns the nodegroup name
func (n *NodeGroupBase) NameString() string {
	return n.Name
}

// Size returns the minimum nodegroup size
func (n *NodeGroupBase) Size() int {
	if n.MinSize == nil {
		return 0
	}
	return *n.MinSize
}

// GetAMIFamily returns the AMI family
func (n *NodeGroupBase) GetAMIFamily() string {
	return n.AMIFamily
}

type LaunchTemplate struct {
	// Launch template ID
	// +required
	ID string `json:"id,omitempty"`
	// Launch template version
	// Defaults to the default launch template version
	// TODO support $Default, $Latest
	Version *string `json:"version,omitempty"`
	// TODO support Name?
}

// NodeGroupTaint represents a Kubernetes taint
type NodeGroupTaint struct {
	Key    string             `json:"key,omitempty"`
	Value  string             `json:"value,omitempty"`
	Effect corev1.TaintEffect `json:"effect,omitempty"`
}

// ManagedNodeGroup represents an EKS-managed nodegroup
// TODO Validate for unmapped fields and throw an error
type ManagedNodeGroup struct {
	*NodeGroupBase

	// InstanceTypes specifies a list of instance types
	InstanceTypes []string `json:"instanceTypes,omitempty"`

	// Spot creates a spot nodegroup
	Spot bool `json:"spot,omitempty"`

	// Taints taints to apply to the nodegroup
	Taints []NodeGroupTaint `json:"taints,omitempty"`

	// UpdateConfig configures how to update NodeGroups.
	// +optional
	UpdateConfig *NodeGroupUpdateConfig `json:"updateConfig,omitempty"`

	// LaunchTemplate specifies an existing launch template to use
	// for the nodegroup
	LaunchTemplate *LaunchTemplate `json:"launchTemplate,omitempty"`

	// ReleaseVersion the AMI version of the EKS optimized AMI to use
	ReleaseVersion string `json:"releaseVersion"`

	// Internal fields

	Unowned bool `json:"-"`
}

func (m *ManagedNodeGroup) InstanceTypeList() []string {
	if len(m.InstanceTypes) > 0 {
		return m.InstanceTypes
	}
	return []string{m.InstanceType}
}

func (m *ManagedNodeGroup) ListOptions() metav1.ListOptions {
	if m.Unowned {
		return metav1.ListOptions{
			LabelSelector: fmt.Sprintf("%s=%s", EKSNodeGroupNameLabel, m.NameString()),
		}
	}
	return m.NodeGroupBase.ListOptions()
}

// NGTaints implements NodePool
func (m *ManagedNodeGroup) NGTaints() []NodeGroupTaint {
	return m.Taints
}

// BaseNodeGroup implements NodePool
func (m *ManagedNodeGroup) BaseNodeGroup() *NodeGroupBase {
	return m.NodeGroupBase
}

// InlineDocument holds any arbitrary JSON/YAML documents, such as extra config parameters or IAM policies
type InlineDocument map[string]interface{}

// DeepCopy is needed to generate kubernetes types for InlineDocument
func (in *InlineDocument) DeepCopy() *InlineDocument {
	if in == nil {
		return nil
	}
	out := new(InlineDocument)
	*out = runtime.DeepCopyJSON(*in)
	return out
}

// HasMixedInstances checks if a nodegroup has mixed instances option declared
func HasMixedInstances(ng *NodeGroup) bool {
	return ng.InstancesDistribution != nil && len(ng.InstancesDistribution.InstanceTypes) > 0
}

// IsAMI returns true if the argument is an AMI ID
func IsAMI(amiFlag string) bool {
	return strings.HasPrefix(amiFlag, "ami-")
}

// FargateProfile defines the settings used to schedule workload onto Fargate.
type FargateProfile struct {

	// Name of the Fargate profile.
	// +required
	Name string `json:"name"`

	// PodExecutionRoleARN is the IAM role's ARN to use to run pods onto Fargate.
	PodExecutionRoleARN string `json:"podExecutionRoleARN,omitempty"`

	// Selectors define the rules to select workload to schedule onto Fargate.
	Selectors []FargateProfileSelector `json:"selectors"`

	// Subnets which Fargate should use to do network placement of the selected workload.
	// If none provided, all subnets for the cluster will be used.
	// +optional
	Subnets []string `json:"subnets,omitempty"`

	// Used to tag the AWS resources
	// +optional
	Tags map[string]string `json:"tags,omitempty"`

	// The current status of the Fargate profile.
	Status string `json:"status"`
}

// FargateProfileSelector defines rules to select workload to schedule onto Fargate.
type FargateProfileSelector struct {

	// Namespace is the Kubernetes namespace from which to select workload.
	// +required
	Namespace string `json:"namespace"`

	// Labels are the Kubernetes label selectors to use to select workload.
	// +optional
	Labels map[string]string `json:"labels,omitempty"`
}

// SecretsEncryption defines the configuration for KMS encryption provider
type SecretsEncryption struct {
	// +required
	KeyARN string `json:"keyARN,omitempty"`
}

// PrivateCluster defines the configuration for a fully-private cluster
type PrivateCluster struct {

	// Enabled enables creation of a fully-private cluster
	Enabled bool `json:"enabled"`

	// SkipEndpointCreation skips the creation process for endpoints completely. This is only used in case of an already
	// provided VPC and if the user decided to set it to true.
	SkipEndpointCreation bool `json:"skipEndpointCreation"`

	// AdditionalEndpointServices specifies additional endpoint services that
	// must be enabled for private access.
	// Valid entries are `AdditionalEndpointServices` constants
	AdditionalEndpointServices []string `json:"additionalEndpointServices,omitempty"`
}

// InstanceSelector holds EC2 instance selector options
type InstanceSelector struct {
	// VCPUs specifies the number of vCPUs
	VCPUs int `json:"vCPUs,omitempty"`
	// Memory specifies the memory
	// The unit defaults to GiB
	Memory string `json:"memory,omitempty"`
	// GPUs specifies the number of GPUs.
	// It can be set to 0 to select non-GPU instance types.
	GPUs *int `json:"gpus,omitempty"`
	// CPU Architecture of the EC2 instance type.
	// Valid variants are:
	// `"x86_64"`
	// `"amd64"`
	// `"arm64"`
	CPUArchitecture string `json:"cpuArchitecture,omitempty"`
}

// IsZero returns true if all fields hold a zero value
func (is InstanceSelector) IsZero() bool {
	return is == InstanceSelector{}
}

// taintsWrapper handles unmarshalling both map[string]string and []NodeGroupTaint
type taintsWrapper []NodeGroupTaint

// UnmarshalJSON implements json.Unmarshaler
func (t *taintsWrapper) UnmarshalJSON(data []byte) error {
	taintsMap := map[string]string{}
	err := json.Unmarshal(data, &taintsMap)
	if err == nil {
		parsed := taints.Parse(taintsMap)
		for _, p := range parsed {
			*t = append(*t, NodeGroupTaint{
				Key:    p.Key,
				Value:  p.Value,
				Effect: p.Effect,
			})
		}
		return nil
	}

	var ngTaints []NodeGroupTaint
	dec := json.NewDecoder(bytes.NewReader(data))
	dec.DisallowUnknownFields()
	if err := dec.Decode(&ngTaints); err != nil {
		return errors.Wrap(err, "taints must be a {string: string} or a [{key, value, effect}]")
	}
	*t = ngTaints
	return nil
}

// UnsupportedFeatureError is an error that represents an unsupported feature
// +k8s:deepcopy-gen=false
type UnsupportedFeatureError struct {
	Message string
	Err     error
}

func (u *UnsupportedFeatureError) Error() string {
	return fmt.Sprintf("%s: %v", u.Message, u.Err)
}<|MERGE_RESOLUTION|>--- conflicted
+++ resolved
@@ -688,16 +688,12 @@
 	GitOps *GitOps `json:"gitops,omitempty"`
 
 	// Karpenter specific configuration options.
-<<<<<<< HEAD
-	// +optional
-=======
->>>>>>> 63362fea
+	// +optional
 	Karpenter *Karpenter `json:"karpenter,omitempty"`
 }
 
 // Karpenter provides configuration opti
 type Karpenter struct {
-<<<<<<< HEAD
 	// Version defines the Karpenter version to install
 	// +required
 	Version string `json:"version"`
@@ -707,11 +703,6 @@
 	// CreateServiceAccount create a service account or not.
 	// +optional
 	CreateServiceAccount *bool `json:"createServiceAccount,omitempty"`
-=======
-	Version               string `json:"version"`
-	AddDefaultProvisioner *bool  `json:"addDefaultProvisioner"`
-	CreateServiceAccount  *bool  `json:"createServiceAccount"`
->>>>>>> 63362fea
 }
 
 // +k8s:deepcopy-gen:interfaces=k8s.io/apimachinery/pkg/runtime.Object
