package v1alpha5

import (
	"bytes"
	"encoding/base64"
	"encoding/json"
	"fmt"
	"strings"
	"time"

	"github.com/aws/aws-sdk-go/aws/client"
	"github.com/aws/aws-sdk-go/aws/session"
	"github.com/aws/aws-sdk-go/service/autoscaling/autoscalingiface"
	"github.com/aws/aws-sdk-go/service/cloudformation/cloudformationiface"
	"github.com/aws/aws-sdk-go/service/cloudtrail/cloudtrailiface"
	"github.com/aws/aws-sdk-go/service/ec2/ec2iface"
	"github.com/aws/aws-sdk-go/service/eks"
	"github.com/aws/aws-sdk-go/service/eks/eksiface"
	"github.com/aws/aws-sdk-go/service/elb/elbiface"
	"github.com/aws/aws-sdk-go/service/elbv2/elbv2iface"
	"github.com/aws/aws-sdk-go/service/iam/iamiface"
	"github.com/aws/aws-sdk-go/service/ssm/ssmiface"
	"github.com/aws/aws-sdk-go/service/sts/stsiface"
	"github.com/pkg/errors"
	corev1 "k8s.io/api/core/v1"
	metav1 "k8s.io/apimachinery/pkg/apis/meta/v1"
	"k8s.io/apimachinery/pkg/runtime"

	"github.com/weaveworks/eksctl/pkg/utils/taints"
)

// Values for `KubernetesVersion`
// All valid values should go in this block
const (
<<<<<<< HEAD
	Version1_14 = "1.14"

	Version1_15 = "1.15"
=======
	Version1_16 = "1.16"
>>>>>>> 53dec459

	Version1_17 = "1.17"

	Version1_18 = "1.18"

	Version1_19 = "1.19"

	Version1_20 = "1.20"

	Version1_21 = "1.21"

	// DefaultVersion (default)
	DefaultVersion = Version1_20

	LatestVersion = Version1_21
)

// No longer supported versions
const (
	// Version1_10 represents Kubernetes version 1.10.x
	Version1_10 = "1.10"

	// Version1_11 represents Kubernetes version 1.11.x
	Version1_11 = "1.11"

	// Version1_12 represents Kubernetes version 1.12.x
	Version1_12 = "1.12"

	// Version1_13 represents Kubernetes version 1.13.x
	Version1_13 = "1.13"

<<<<<<< HEAD
	// Version1_16 represents Kubernetes version 1.16.x
	Version1_16 = "1.16"
=======
	// Version1_14 represents Kubernetes version 1.14.x
	Version1_14 = "1.14"

	// Version1_15 represents Kubernetes version 1.15.x
	Version1_15 = "1.15"
>>>>>>> 53dec459
)

// Not yet supported versions
const (
	// Version1_22 represents Kubernetes version 1.22.x
	Version1_22 = "1.22"
)

const (
	// AWSDebugLevel defines the LogLevel for AWS produced logs
	AWSDebugLevel = 5
)

// Regions
const (
	// RegionUSWest1 represents the US West Region North California
	RegionUSWest1 = "us-west-1"

	// RegionUSWest2 represents the US West Region Oregon
	RegionUSWest2 = "us-west-2"

	// RegionUSEast1 represents the US East Region North Virginia
	RegionUSEast1 = "us-east-1"

	// RegionUSEast2 represents the US East Region Ohio
	RegionUSEast2 = "us-east-2"

	// RegionCACentral1 represents the Canada Central Region
	RegionCACentral1 = "ca-central-1"

	// RegionEUWest1 represents the EU West Region Ireland
	RegionEUWest1 = "eu-west-1"

	// RegionEUWest2 represents the EU West Region London
	RegionEUWest2 = "eu-west-2"

	// RegionEUWest3 represents the EU West Region Paris
	RegionEUWest3 = "eu-west-3"

	// RegionEUNorth1 represents the EU North Region Stockholm
	RegionEUNorth1 = "eu-north-1"

	// RegionEUCentral1 represents the EU Central Region Frankfurt
	RegionEUCentral1 = "eu-central-1"

	// RegionEUSouth1 represents te Eu South Region Milan
	RegionEUSouth1 = "eu-south-1"

	// RegionAPNorthEast1 represents the Asia-Pacific North East Region Tokyo
	RegionAPNorthEast1 = "ap-northeast-1"

	// RegionAPNorthEast2 represents the Asia-Pacific North East Region Seoul
	RegionAPNorthEast2 = "ap-northeast-2"

	// RegionAPNorthEast3 represents the Asia-Pacific North East region Osaka
	RegionAPNorthEast3 = "ap-northeast-3"

	// RegionAPSouthEast1 represents the Asia-Pacific South East Region Singapore
	RegionAPSouthEast1 = "ap-southeast-1"

	// RegionAPSouthEast2 represents the Asia-Pacific South East Region Sydney
	RegionAPSouthEast2 = "ap-southeast-2"

	// RegionAPSouth1 represents the Asia-Pacific South Region Mumbai
	RegionAPSouth1 = "ap-south-1"

	// RegionAPEast1 represents the Asia Pacific Region Hong Kong
	RegionAPEast1 = "ap-east-1"

	// RegionMESouth1 represents the Middle East Region Bahrain
	RegionMESouth1 = "me-south-1"

	// RegionSAEast1 represents the South America Region Sao Paulo
	RegionSAEast1 = "sa-east-1"

	// RegionAFSouth1 represents the Africa Region Cape Town
	RegionAFSouth1 = "af-south-1"

	// RegionCNNorthwest1 represents the China region Ningxia
	RegionCNNorthwest1 = "cn-northwest-1"

	// RegionCNNorth1 represents the China region Beijing
	RegionCNNorth1 = "cn-north-1"

	// RegionUSGovWest1 represents the region GovCloud (US-West)
	RegionUSGovWest1 = "us-gov-west-1"

	// RegionUSGovEast1 represents the region GovCloud (US-East)
	RegionUSGovEast1 = "us-gov-east-1"

	// DefaultRegion defines the default region, where to deploy the EKS cluster
	DefaultRegion = RegionUSWest2
)

// Partitions
const (
	PartitionAWS   = "aws"
	PartitionChina = "aws-cn"
	PartitionUSGov = "aws-us-gov"
)

// Values for `NodeAMIFamily`
// All valid values of supported families should go in this block
const (
	// DefaultNodeImageFamily (default)
	DefaultNodeImageFamily      = NodeImageFamilyAmazonLinux2
	NodeImageFamilyAmazonLinux2 = "AmazonLinux2"
	NodeImageFamilyUbuntu2004   = "Ubuntu2004"
	NodeImageFamilyUbuntu1804   = "Ubuntu1804"
	NodeImageFamilyBottlerocket = "Bottlerocket"

	NodeImageFamilyWindowsServer2019CoreContainer = "WindowsServer2019CoreContainer"
	NodeImageFamilyWindowsServer2019FullContainer = "WindowsServer2019FullContainer"
	NodeImageFamilyWindowsServer2004CoreContainer = "WindowsServer2004CoreContainer"
)

// Container runtime values.
const (
	ContainerRuntimeContainerD = "containerd"
	ContainerRuntimeDockerD    = "dockerd"
)

const (
	// DefaultNodeType is the default instance type to use for nodes
	DefaultNodeType = "m5.large"

	// DefaultNodeCount defines the default number of nodes to be created
	DefaultNodeCount = 2

	// NodeImageResolverAuto represents auto AMI resolver (see ami package)
	NodeImageResolverAuto = "auto"
	// NodeImageResolverAutoSSM is used to indicate that the latest EKS AMIs should be used for the nodes. The AMI is selected
	// using an SSM GetParameter query
	NodeImageResolverAutoSSM = "auto-ssm"

	// EksctlVersionTag defines the version of eksctl which is used to provision or update EKS cluster
	EksctlVersionTag = "alpha.eksctl.io/eksctl-version"

	// ClusterNameTag defines the tag of the cluster name
	ClusterNameTag = "alpha.eksctl.io/cluster-name"

	// OldClusterNameTag defines the tag of the cluster name
	OldClusterNameTag = "eksctl.cluster.k8s.io/v1alpha1/cluster-name"

	// NodeGroupNameTag defines the tag of the nodegroup name
	NodeGroupNameTag = "alpha.eksctl.io/nodegroup-name"

	// NodeGroupTypeTag defines the nodegroup type as managed or unmanaged
	NodeGroupTypeTag = "alpha.eksctl.io/nodegroup-type"

	// OldNodeGroupNameTag defines the tag of the nodegroup name
	OldNodeGroupNameTag = "eksctl.io/v1alpha2/nodegroup-name"

	// OldNodeGroupIDTag defines the old version of tag of the nodegroup name
	OldNodeGroupIDTag = "eksctl.cluster.k8s.io/v1alpha1/nodegroup-id"

	// IAMServiceAccountNameTag defines the tag of the IAM service account name
	IAMServiceAccountNameTag = "alpha.eksctl.io/iamserviceaccount-name"

	// AddonNameTag defines the tag of the IAM service account name
	AddonNameTag = "alpha.eksctl.io/addon-name"

	// ClusterNameLabel defines the tag of the cluster name
	ClusterNameLabel = "alpha.eksctl.io/cluster-name"

	// NodeGroupNameLabel defines the label of the nodegroup name
	NodeGroupNameLabel = "alpha.eksctl.io/nodegroup-name"

	EKSNodeGroupNameLabel = "eks.amazonaws.com/nodegroup"

	// SpotAllocationStrategyLowestPrice defines the ASG spot allocation strategy of lowest-price
	SpotAllocationStrategyLowestPrice = "lowest-price"

	// SpotAllocationStrategyCapacityOptimized defines the ASG spot allocation strategy of capacity-optimized
	SpotAllocationStrategyCapacityOptimized = "capacity-optimized"

	// SpotAllocationStrategyCapacityOptimizedPrioritized defines the ASG spot allocation strategy of capacity-optimized-prioritized
	// Use the capacity-optimized-prioritized allocation strategy and then set the order of instance types in
	// the list of launch template overrides from highest to lowest priority (first to last in the list).
	// Amazon EC2 Auto Scaling honors the instance type priorities on a best-effort basis but optimizes
	// for capacity first. This is a good option for workloads where the possibility of disruption must be
	// minimized, but also the preference for certain instance types matters.
	// https://docs.aws.amazon.com/autoscaling/ec2/userguide/asg-purchase-options.html#asg-spot-strategy
	SpotAllocationStrategyCapacityOptimizedPrioritized = "capacity-optimized-prioritized"

	// eksResourceAccountStandard defines the AWS EKS account ID that provides node resources in default regions
	// for standard AWS partition
	eksResourceAccountStandard = "602401143452"

	// eksResourceAccountAPEast1 defines the AWS EKS account ID that provides node resources in ap-east-1 region
	eksResourceAccountAPEast1 = "800184023465"

	// eksResourceAccountMESouth1 defines the AWS EKS account ID that provides node resources in me-south-1 region
	eksResourceAccountMESouth1 = "558608220178"

	// eksResourceAccountCNNorthWest1 defines the AWS EKS account ID that provides node resources in cn-northwest-1 region
	eksResourceAccountCNNorthWest1 = "961992271922"

	// eksResourceAccountCNNorth1 defines the AWS EKS account ID that provides node resources in cn-north-1
	eksResourceAccountCNNorth1 = "918309763551"

	// eksResourceAccountAFSouth1 defines the AWS EKS account ID that provides node resources in af-south-1
	eksResourceAccountAFSouth1 = "877085696533"

	// eksResourceAccountEUSouth1 defines the AWS EKS account ID that provides node resources in eu-south-1
	eksResourceAccountEUSouth1 = "590381155156"

	// eksResourceAccountUSGovWest1 defines the AWS EKS account ID that provides node resources in us-gov-west-1
	eksResourceAccountUSGovWest1 = "013241004608"

	// eksResourceAccountUSGovEast1 defines the AWS EKS account ID that provides node resources in us-gov-east-1
	eksResourceAccountUSGovEast1 = "151742754352"
)

// Values for `VolumeType`
const (
	// NodeVolumeTypeGP2 is General Purpose SSD
	NodeVolumeTypeGP2 = "gp2"
	// NodeVolumeTypeGP3 is General Purpose SSD which can be optimised for high throughput (default)
	NodeVolumeTypeGP3 = "gp3"
	// NodeVolumeTypeIO1 is Provisioned IOPS SSD
	NodeVolumeTypeIO1 = "io1"
	// NodeVolumeTypeSC1 is Cold HDD
	NodeVolumeTypeSC1 = "sc1"
	// NodeVolumeTypeST1 is Throughput Optimized HDD
	NodeVolumeTypeST1 = "st1"
)

// NodeGroupType defines the nodegroup type
type NodeGroupType string

const (
	// NodeGroupTypeManaged defines a managed nodegroup
	NodeGroupTypeManaged NodeGroupType = "managed"
	// NodeGroupTypeUnmanaged defines an unmanaged nodegroup
	NodeGroupTypeUnmanaged NodeGroupType = "unmanaged"
	// NodeGroupTypeUnowned defines an unowned managed nodegroup
	NodeGroupTypeUnowned NodeGroupType = "unowned"
	// DefaultNodeVolumeThroughput defines the default throughput for gp3 volumes, set to the min value
	DefaultNodeVolumeThroughput = 125
	// DefaultNodeVolumeIO1IOPS defines the default throughput for io1 volumes, set to the min value
	DefaultNodeVolumeIO1IOPS = 100
	// DefaultNodeVolumeGP3IOPS defines the default throughput for gp3, set to the min value
	DefaultNodeVolumeGP3IOPS = 3000
)

var (
	// DefaultWaitTimeout defines the default wait timeout
	DefaultWaitTimeout = 25 * time.Minute

	// DefaultNodeSSHPublicKeyPath is the default path to SSH public key
	DefaultNodeSSHPublicKeyPath = "~/.ssh/id_rsa.pub"

	// DefaultNodeVolumeType defines the default root volume type to use
	DefaultNodeVolumeType = NodeVolumeTypeGP3

	// DefaultNodeVolumeSize defines the default root volume size
	DefaultNodeVolumeSize = 80
)

var (
	// DefaultContainerRuntime defines the default container runtime.
	DefaultContainerRuntime = ContainerRuntimeDockerD
)

// Enabled return pointer to true value
// for use in defaulters of *bool fields
func Enabled() *bool {
	v := true
	return &v
}

// Disabled return pointer to false value
// for use in defaulters of *bool fields
func Disabled() *bool {
	v := false
	return &v
}

// IsEnabled will only return true if v is not nil and true
func IsEnabled(v *bool) bool { return v != nil && *v }

// IsDisabled will only return true if v is not nil and false
func IsDisabled(v *bool) bool { return v != nil && !*v }

// IsSetAndNonEmptyString will only return true if s is not nil and not empty
func IsSetAndNonEmptyString(s *string) bool { return s != nil && *s != "" }

// SupportedRegions are the regions where EKS is available
func SupportedRegions() []string {
	return []string{
		RegionUSWest1,
		RegionUSWest2,
		RegionUSEast1,
		RegionUSEast2,
		RegionCACentral1,
		RegionEUWest1,
		RegionEUWest2,
		RegionEUWest3,
		RegionEUNorth1,
		RegionEUCentral1,
		RegionEUSouth1,
		RegionAPNorthEast1,
		RegionAPNorthEast2,
		RegionAPNorthEast3,
		RegionAPSouthEast1,
		RegionAPSouthEast2,
		RegionAPSouth1,
		RegionAPEast1,
		RegionMESouth1,
		RegionSAEast1,
		RegionAFSouth1,
		RegionCNNorthwest1,
		RegionCNNorth1,
		RegionUSGovWest1,
		RegionUSGovEast1,
	}
}

// Partition gives the partition a region belongs to
func Partition(region string) string {
	switch region {
	case RegionUSGovWest1, RegionUSGovEast1:
		return PartitionUSGov
	case RegionCNNorth1, RegionCNNorthwest1:
		return PartitionChina
	default:
		return PartitionAWS
	}
}

// DeprecatedVersions are the versions of Kubernetes that EKS used to support
// but no longer does. See also:
// https://docs.aws.amazon.com/eks/latest/userguide/kubernetes-versions.html
func DeprecatedVersions() []string {
	return []string{
		Version1_10,
		Version1_11,
		Version1_12,
		Version1_13,
		Version1_14,
<<<<<<< HEAD
		Version1_16,
=======
		Version1_15,
>>>>>>> 53dec459
	}
}

// IsDeprecatedVersion returns true if the given Kubernetes version has been deprecated in EKS
func IsDeprecatedVersion(version string) bool {
	for _, v := range DeprecatedVersions() {
		if version == v {
			return true
		}
	}
	return false
}

// SupportedVersions are the versions of Kubernetes that EKS supports
func SupportedVersions() []string {
	return []string{
		Version1_17,
		Version1_18,
		Version1_19,
		Version1_20,
		Version1_21,
	}
}

// IsSupportedVersion returns true if the given Kubernetes version is supported by eksctl and EKS
func IsSupportedVersion(version string) bool {
	for _, v := range SupportedVersions() {
		if version == v {
			return true
		}
	}
	return false
}

// SupportedNodeVolumeTypes are the volume types that can be used for a node root volume
func SupportedNodeVolumeTypes() []string {
	return []string{
		NodeVolumeTypeGP2,
		NodeVolumeTypeGP3,
		NodeVolumeTypeIO1,
		NodeVolumeTypeSC1,
		NodeVolumeTypeST1,
	}
}

// supportedAMIFamilies are the AMI families supported by EKS
func supportedAMIFamilies() []string {
	return []string{
		NodeImageFamilyAmazonLinux2,
		NodeImageFamilyUbuntu2004,
		NodeImageFamilyUbuntu1804,
		NodeImageFamilyBottlerocket,
		NodeImageFamilyWindowsServer2019CoreContainer,
		NodeImageFamilyWindowsServer2019FullContainer,
		NodeImageFamilyWindowsServer2004CoreContainer,
	}
}

// supportedSpotAllocationStrategies are the spot allocation strategies supported by ASG
func supportedSpotAllocationStrategies() []string {
	return []string{
		SpotAllocationStrategyLowestPrice,
		SpotAllocationStrategyCapacityOptimized,
		SpotAllocationStrategyCapacityOptimizedPrioritized,
	}
}

// isSpotAllocationStrategySupported returns true if the spot allocation strategy is supported for ASG
func isSpotAllocationStrategySupported(allocationStrategy string) bool {
	for _, strategy := range supportedSpotAllocationStrategies() {
		if strategy == allocationStrategy {
			return true
		}
	}
	return false
}

// EKSResourceAccountID provides worker node resources(ami/ecr image) in different aws account
// for different aws partitions & opt-in regions.
func EKSResourceAccountID(region string) string {
	switch region {
	case RegionAPEast1:
		return eksResourceAccountAPEast1
	case RegionMESouth1:
		return eksResourceAccountMESouth1
	case RegionCNNorthwest1:
		return eksResourceAccountCNNorthWest1
	case RegionCNNorth1:
		return eksResourceAccountCNNorth1
	case RegionUSGovWest1:
		return eksResourceAccountUSGovWest1
	case RegionUSGovEast1:
		return eksResourceAccountUSGovEast1
	case RegionAFSouth1:
		return eksResourceAccountAFSouth1
	case RegionEUSouth1:
		return eksResourceAccountEUSouth1
	default:
		return eksResourceAccountStandard
	}
}

// ClusterMeta contains general cluster information
type ClusterMeta struct {
	// Name of the cluster
	// +required
	Name string `json:"name"`
	// the AWS region hosting this cluster
	// +required
	Region string `json:"region"`
	// Valid variants are `KubernetesVersion` constants
	// +optional
	Version string `json:"version,omitempty"`
	// Tags are used to tag AWS resources created by eksctl
	// +optional
	Tags map[string]string `json:"tags,omitempty"`
	// Annotations are arbitrary metadata ignored by `eksctl`.
	// +optional
	Annotations map[string]string `json:"annotations,omitempty"`
}

// KubernetesNetworkConfig contains cluster networking options
type KubernetesNetworkConfig struct {
	// ServiceIPv4CIDR is the CIDR range from where `ClusterIP`s are assigned
	ServiceIPv4CIDR string `json:"serviceIPv4CIDR,omitempty"`
}

type EKSCTLCreated string

// ClusterStatus holds read-only attributes of a cluster
type ClusterStatus struct {
	Endpoint                 string                   `json:"endpoint,omitempty"`
	CertificateAuthorityData []byte                   `json:"certificateAuthorityData,omitempty"`
	ARN                      string                   `json:"arn,omitempty"`
	KubernetesNetworkConfig  *KubernetesNetworkConfig `json:"-"`

	StackName     string        `json:"stackName,omitempty"`
	EKSCTLCreated EKSCTLCreated `json:"eksctlCreated,omitempty"`
}

// String returns canonical representation of ClusterMeta
func (c *ClusterMeta) String() string {
	return fmt.Sprintf("%s.%s.eksctl.io", c.Name, c.Region)
}

// LogString returns representation of ClusterMeta for logs
func (c *ClusterMeta) LogString() string {
	return fmt.Sprintf("EKS cluster %q in %q region", c.Name, c.Region)
}

// LogString returns representation of ClusterConfig for logs
func (c ClusterConfig) LogString() string {
	modes := []string{}
	if c.IsFargateEnabled() {
		modes = append(modes, "Fargate profile")
	}
	if len(c.ManagedNodeGroups) > 0 {
		modes = append(modes, "managed nodes")
	}
	if len(c.NodeGroups) > 0 {
		modes = append(modes, "un-managed nodes")
	}
	return fmt.Sprintf("%s with %s", c.Metadata.LogString(), strings.Join(modes, " and "))
}

// IsFargateEnabled returns true if Fargate is enabled in this ClusterConfig,
// or false otherwise.
func (c ClusterConfig) IsFargateEnabled() bool {
	return len(c.FargateProfiles) > 0
}

// ClusterProvider is the interface to AWS APIs
type ClusterProvider interface {
	CloudFormation() cloudformationiface.CloudFormationAPI
	CloudFormationRoleARN() string
	CloudFormationDisableRollback() bool
	ASG() autoscalingiface.AutoScalingAPI
	EKS() eksiface.EKSAPI
	EC2() ec2iface.EC2API
	ELB() elbiface.ELBAPI
	ELBV2() elbv2iface.ELBV2API
	STS() stsiface.STSAPI
	SSM() ssmiface.SSMAPI
	IAM() iamiface.IAMAPI
	CloudTrail() cloudtrailiface.CloudTrailAPI
	Region() string
	Profile() string
	WaitTimeout() time.Duration
	ConfigProvider() client.ConfigProvider
	Session() *session.Session
}

// ProviderConfig holds global parameters for all interactions with AWS APIs
type ProviderConfig struct {
	CloudFormationRoleARN         string
	CloudFormationDisableRollback bool

	Region      string
	Profile     string
	WaitTimeout time.Duration
}

// +genclient
// +k8s:deepcopy-gen:interfaces=k8s.io/apimachinery/pkg/runtime.Object

// ClusterConfig is a simple config, to be replaced with Cluster API
type ClusterConfig struct {
	metav1.TypeMeta

	// +required
	Metadata *ClusterMeta `json:"metadata"`

	// +optional
	KubernetesNetworkConfig *KubernetesNetworkConfig `json:"kubernetesNetworkConfig,omitempty"`

	// +optional
	IAM *ClusterIAM `json:"iam,omitempty"`

	// +optional
	IdentityProviders []IdentityProvider `json:"identityProviders,omitempty"`

	// +optional
	VPC *ClusterVPC `json:"vpc,omitempty"`

	// +optional
	Addons []*Addon `json:"addons,omitempty"`

	// PrivateCluster allows configuring a fully-private cluster
	// in which no node has outbound internet access, and private access
	// to AWS services is enabled via VPC endpoints
	// +optional
	PrivateCluster *PrivateCluster `json:"privateCluster,omitempty"`

	// NodeGroups For information and examples see [nodegroups](/usage/managing-nodegroups)
	// +optional
	NodeGroups []*NodeGroup `json:"nodeGroups,omitempty"`

	// ManagedNodeGroups See [Nodegroups usage](/usage/managing-nodegroups)
	// and [managed nodegroups](/usage/eks-managed-nodes/)
	// +optional
	ManagedNodeGroups []*ManagedNodeGroup `json:"managedNodeGroups,omitempty"`

	// +optional
	FargateProfiles []*FargateProfile `json:"fargateProfiles,omitempty"`

	// +optional
	AvailabilityZones []string `json:"availabilityZones,omitempty"`

	// See [CloudWatch support](/usage/cloudwatch-cluster-logging/)
	// +optional
	CloudWatch *ClusterCloudWatch `json:"cloudWatch,omitempty"`

	// +optional
	SecretsEncryption *SecretsEncryption `json:"secretsEncryption,omitempty"`

	Status *ClusterStatus `json:"-"`

	// FLUX V1 DEPRECATION NOTICE. https://github.com/weaveworks/eksctl/issues/2963
	// Git exposes configuration for Flux v1 and an earlier iteration of gitops
	// +optional
	Git *Git `json:"git,omitempty"`

	// GitOps exposes configuration for Flux v2 and will continue to be used in
	// future gitops plans, replacing the Git configuration above
	// +optional
	GitOps *GitOps `json:"gitops,omitempty"`
}

// +k8s:deepcopy-gen:interfaces=k8s.io/apimachinery/pkg/runtime.Object

// ClusterConfigList is a list of ClusterConfigs
type ClusterConfigList struct {
	metav1.TypeMeta
	metav1.ListMeta `json:"metadata"`

	Items []ClusterConfig `json:"items"`
}

// ClusterConfigTypeMeta constructs TypeMeta for ClusterConfig
func ClusterConfigTypeMeta() metav1.TypeMeta {
	return metav1.TypeMeta{
		Kind:       ClusterConfigKind,
		APIVersion: SchemeGroupVersion.String(),
	}
}

// NewClusterConfig creates new config for a cluster;
// it doesn't include initial nodegroup, so user must
// call NewNodeGroup to create one
func NewClusterConfig() *ClusterConfig {
	cfg := &ClusterConfig{
		TypeMeta: ClusterConfigTypeMeta(),
		Metadata: &ClusterMeta{
			Version: DefaultVersion,
		},
		IAM: NewClusterIAM(),
		VPC: NewClusterVPC(),
		CloudWatch: &ClusterCloudWatch{
			ClusterLogging: &ClusterCloudWatchLogging{},
		},
		PrivateCluster: &PrivateCluster{},
	}

	return cfg
}

// NewClusterVPC creates new VPC config for a cluster
func NewClusterVPC() *ClusterVPC {
	cidr := DefaultCIDR()

	return &ClusterVPC{
		Network: Network{
			CIDR: &cidr,
		},
		ManageSharedNodeSecurityGroupRules: Enabled(),
		NAT:                                DefaultClusterNAT(),
		AutoAllocateIPv6:                   Disabled(),
		ClusterEndpoints:                   &ClusterEndpoints{},
	}
}

// NewClusterIAM creates a new ClusterIAM for a cluster
func NewClusterIAM() *ClusterIAM {
	return &ClusterIAM{
		WithOIDC: Disabled(),
	}
}

// AppendAvailabilityZone appends a new AZ to the set
func (c *ClusterConfig) AppendAvailabilityZone(newAZ string) {
	for _, az := range c.AvailabilityZones {
		if az == newAZ {
			return
		}
	}
	c.AvailabilityZones = append(c.AvailabilityZones, newAZ)
}

// SetClusterStatus populates ClusterStatus using *eks.Cluster.
func (c *ClusterConfig) SetClusterStatus(cluster *eks.Cluster) error {
	if networkConfig := cluster.KubernetesNetworkConfig; networkConfig != nil && networkConfig.ServiceIpv4Cidr != nil {
		c.Status.KubernetesNetworkConfig = &KubernetesNetworkConfig{
			ServiceIPv4CIDR: *networkConfig.ServiceIpv4Cidr,
		}
	}
	data, err := base64.StdEncoding.DecodeString(*cluster.CertificateAuthority.Data)
	if err != nil {
		return errors.Wrap(err, "decoding certificate authority data")
	}
	c.Status.Endpoint = *cluster.Endpoint
	c.Status.CertificateAuthorityData = data
	c.Status.ARN = *cluster.Arn
	return nil
}

// NewNodeGroup creates a new NodeGroup, and returns a pointer to it
func NewNodeGroup() *NodeGroup {
	return &NodeGroup{
		NodeGroupBase: &NodeGroupBase{
			PrivateNetworking: false,
			InstanceType:      DefaultNodeType,
			VolumeSize:        &DefaultNodeVolumeSize,
			IAM: &NodeGroupIAM{
				WithAddonPolicies: NodeGroupIAMAddonPolicies{
					ImageBuilder:              Disabled(),
					AutoScaler:                Disabled(),
					ExternalDNS:               Disabled(),
					CertManager:               Disabled(),
					AppMesh:                   Disabled(),
					AppMeshPreview:            Disabled(),
					EBS:                       Disabled(),
					FSX:                       Disabled(),
					EFS:                       Disabled(),
					AWSLoadBalancerController: Disabled(),
					XRay:                      Disabled(),
					CloudWatch:                Disabled(),
				},
			},
			ScalingConfig: &ScalingConfig{},
			SSH: &NodeGroupSSH{
				Allow:         Disabled(),
				PublicKeyPath: &DefaultNodeSSHPublicKeyPath,
			},
			VolumeType: &DefaultNodeVolumeType,
			SecurityGroups: &NodeGroupSGs{
				AttachIDs:  []string{},
				WithLocal:  Enabled(),
				WithShared: Enabled(),
			},
			DisableIMDSv1:    Disabled(),
			DisablePodIMDS:   Disabled(),
			InstanceSelector: &InstanceSelector{},
		},
	}
}

// NewManagedNodeGroup creates a new ManagedNodeGroup
func NewManagedNodeGroup() *ManagedNodeGroup {
	var (
		publicKey  = DefaultNodeSSHPublicKeyPath
		volumeSize = DefaultNodeVolumeSize
		volumeType = DefaultNodeVolumeType
	)
	return &ManagedNodeGroup{
		NodeGroupBase: &NodeGroupBase{
			VolumeSize: &volumeSize,
			VolumeType: &volumeType,
			SSH: &NodeGroupSSH{
				Allow:         Disabled(),
				PublicKeyName: &publicKey,
				EnableSSM:     Disabled(),
			},
			IAM: &NodeGroupIAM{
				WithAddonPolicies: NodeGroupIAMAddonPolicies{
					ImageBuilder:              Disabled(),
					AutoScaler:                Disabled(),
					ExternalDNS:               Disabled(),
					CertManager:               Disabled(),
					AppMesh:                   Disabled(),
					AppMeshPreview:            Disabled(),
					EBS:                       Disabled(),
					FSX:                       Disabled(),
					EFS:                       Disabled(),
					AWSLoadBalancerController: Disabled(),
					XRay:                      Disabled(),
					CloudWatch:                Disabled(),
				},
			},
			ScalingConfig:  &ScalingConfig{},
			SecurityGroups: &NodeGroupSGs{},
		},
	}
}

// NewNodeGroup creates new nodegroup inside cluster config,
// it returns pointer to the nodegroup for convenience
func (c *ClusterConfig) NewNodeGroup() *NodeGroup {
	ng := NewNodeGroup()

	c.NodeGroups = append(c.NodeGroups, ng)

	return ng
}

// NodeGroup holds configuration attributes that are
// specific to a nodegroup
type NodeGroup struct {
	*NodeGroupBase

	//+optional
	InstancesDistribution *NodeGroupInstancesDistribution `json:"instancesDistribution,omitempty"`

	// +optional
	ASGMetricsCollection []MetricsCollection `json:"asgMetricsCollection,omitempty"`

	// CPUCredits configures [T3 Unlimited](https://docs.aws.amazon.com/AWSEC2/latest/UserGuide/burstable-performance-instances-unlimited-mode.html), valid only for T-type instances
	// +optional
	CPUCredits *string `json:"cpuCredits,omitempty"`

	// Associate load balancers with auto scaling group
	// +optional
	ClassicLoadBalancerNames []string `json:"classicLoadBalancerNames,omitempty"`

	// Associate target group with auto scaling group
	// +optional
	TargetGroupARNs []string `json:"targetGroupARNs,omitempty"`

	// Taints taints to apply to the nodegroup
	// +optional
	Taints taintsWrapper `json:"taints,omitempty"`

	// UpdateConfig configures how to update NodeGroups.
	// +optional
	UpdateConfig *NodeGroupUpdateConfig `json:"updateConfig,omitempty"`

	// [Custom
	// address](/usage/vpc-networking/#custom-cluster-dns-address) used for DNS
	// lookups
	// +optional
	ClusterDNS string `json:"clusterDNS,omitempty"`

	// [Customize `kubelet` config](/usage/customizing-the-kubelet/)
	// +optional
	KubeletExtraConfig *InlineDocument `json:"kubeletExtraConfig,omitempty"`

	// ContainerRuntime defines the runtime (CRI) to use for containers on the node
	// +optional
	ContainerRuntime *string `json:"containerRuntime,omitempty"`
}

// GetContainerRuntime returns the container runtime.
func (n *NodeGroup) GetContainerRuntime() string {
	if n.ContainerRuntime != nil {
		return *n.ContainerRuntime
	}
	return ""
}

func (n *NodeGroup) InstanceTypeList() []string {
	if HasMixedInstances(n) {
		return n.InstancesDistribution.InstanceTypes
	}
	return []string{n.InstanceType}
}

// NGTaints implements NodePool
func (n *NodeGroup) NGTaints() []NodeGroupTaint {
	return n.Taints
}

// BaseNodeGroup implements NodePool
func (n *NodeGroup) BaseNodeGroup() *NodeGroupBase {
	return n.NodeGroupBase
}

// GitOps groups all configuration options related to enabling GitOps Toolkit on a
// cluster and linking it to a Git repository.
// Note: this will replace the older Git types
type GitOps struct {
	// Flux holds options to enable Flux v2 on your cluster
	Flux *Flux `json:"flux,omitempty"`
}

// Git groups all configuration options related to enabling GitOps on a
// cluster and linking it to a Git repository.
// [Gitops Guide](/gitops-quickstart/)
type Git struct {
	// Repo holds options to enable Flux v1 on your cluster. DEPRECATED.
	Repo *Repo `json:"repo,omitempty"`

	// Operator holds options to configure the Helm Operator in conjunction with
	// a Flux v1 installation. DEPRECATED.
	// +optional
	Operator Operator `json:"operator,omitempty"`

	// BootstrapProfile holds options to install a BootstrapProfile on the cluster.
	// DEPRECATED.
	// +optional
	BootstrapProfile *Profile `json:"bootstrapProfile,omitempty"` // one or many profiles to enable on this cluster once it is created
}

// FLUX V1 DEPRECATION NOTICE. https://github.com/weaveworks/eksctl/issues/2963
// NewGit returns a new empty Git configuration
func NewGit() *Git {
	return &Git{
		Repo:             &Repo{},
		Operator:         Operator{},
		BootstrapProfile: &Profile{},
	}
}

// Flux groups all configuration options related to a Git repository used for
// GitOps Toolkit (Flux v2).
type Flux struct {
	// The repository hosting service. Can be either Github or Gitlab.
	GitProvider string `json:"gitProvider,omitempty"`

	// Flags is an arbitrary map of string to string to pass any flags to Flux bootstrap
	// via eksctl see https://fluxcd.io/docs/ for information on all flags
	Flags FluxFlags `json:"flags,omitempty"`
}

// FluxFlags is a map of string for passing arbitrary flags to Flux bootstrap
type FluxFlags map[string]string

// Repo groups all configuration options related to a Git repository used for
// GitOps.
type Repo struct {
	// The Git SSH URL to the repository which will contain the cluster configuration
	// For example: `git@github.com:org/repo`
	// DEPRECATED
	URL string `json:"url,omitempty"`

	// The git branch under which cluster configuration files will be committed & pushed, e.g. master
	// DEPRECATED
	// +optional
	Branch string `json:"branch,omitempty"`

	// Relative paths within the Git repository which the GitOps operator will monitor to find Kubernetes manifests to apply, e.g. ["kube-system", "base"]
	// DEPRECATED
	//+optional
	Paths []string `json:"paths,omitempty"`

	// The directory under which Flux configuration files will be written, e.g. flux/
	// DEPRECATED
	// +optional
	FluxPath string `json:"fluxPath,omitempty"`

	// Git user which will be used to commit changes
	// DEPRECATED
	// +optional
	User string `json:"user,omitempty"`

	// Git email which will be used to commit changes
	// DEPRECATED
	Email string `json:"email,omitempty"`

	// Path to the private SSH key to use to authenticate
	// DEPRECATED
	// +optional
	PrivateSSHKeyPath string `json:"privateSSHKeyPath,omitempty"`
}

// Operator groups all configuration options related to the operator used to
// keep the cluster and the Git repository in sync.
type Operator struct {

	// Commit and push Flux manifests to the Git Repo on install
	// DEPRECATED
	// +optional
	CommitOperatorManifests *bool `json:"commitOperatorManifests,omitempty"`

	// Git label to keep track of Flux's sync progress; this is equivalent to overriding --git-sync-tag and --git-notes-ref in Flux
	// DEPRECATED
	// +optional
	Label string `json:"label,omitempty"`

	// Cluster namespace where to install Flux and the Helm Operator e.g. flux
	// DEPRECATED
	// +optional
	Namespace string `json:"namespace,omitempty"`

	// Install the Helm Operator
	// DEPRECATED
	// +optional
	WithHelm *bool `json:"withHelm,omitempty"`

	// Instruct Flux to read-only mode and create the deploy key as read-only
	// DEPRECATED
	// +optional
	ReadOnly bool `json:"readOnly,omitempty"`

	// Additional command line arguments for the Flux daemon
	// DEPRECATED
	// +optional
	AdditionalFluxArgs []string `json:"additionalFluxArgs,omitempty"`

	// Additional command line arguments for the Helm Operator
	// DEPRECATED
	// +optional
	AdditionalHelmOperatorArgs []string `json:"additionalHelmOperatorArgs,omitempty"`
}

// Profile groups all details on a quickstart profile to enable on the cluster
// and add to the Git repository.
type Profile struct {
	// Name or URL of the Quick Start profile
	// For example: `app-dev`
	// DEPRECATED.
	Source string `json:"source,omitempty"`

	// Revision of the Quick Start profile. Can be a branch, tag or commit hash
	// DEPRECATED.
	// +optional
	Revision string `json:"revision,omitempty"`

	// Output directory for the processed profile templates (generate profile command)
	// Defaults to `./<quickstart-repo-name>`
	// DEPRECATED.
	// +optional
	OutputPath string `json:"outputPath,omitempty"`
}

// FLUX V1 DEPRECATION NOTICE. https://github.com/weaveworks/eksctl/issues/2963
// HasBootstrapProfile returns true if there is a profile with a source specified
func (c *ClusterConfig) HasBootstrapProfile() bool {
	return c.Git != nil && c.Git.BootstrapProfile != nil && c.Git.BootstrapProfile.Source != ""
}

// FLUX V1 DEPRECATION NOTICE. https://github.com/weaveworks/eksctl/issues/2963
// HasGitopsRepoConfigured returns true if git.repo and git.repo.url are not nil
func (c *ClusterConfig) HasGitopsRepoConfigured() bool {
	return c.Git != nil && c.Git.Repo != nil && c.Git.Repo.URL != ""
}

// HasGitOpsFluxConfigured returns true if gitops.flux configuration is not nil
func (c *ClusterConfig) HasGitOpsFluxConfigured() bool {
	return c.GitOps != nil && c.GitOps.Flux != nil
}

type (
	// NodeGroupSGs controls security groups for this nodegroup
	NodeGroupSGs struct {
		// AttachIDs attaches additional security groups to the nodegroup
		// +optional
		AttachIDs []string `json:"attachIDs,omitempty"`
		// WithShared attach the security group
		// shared among all nodegroups in the cluster
		// Defaults to `true`
		// +optional
		WithShared *bool `json:"withShared"`
		// WithLocal attach a security group
		// local to this nodegroup
		// Not supported for managed nodegroups
		// Defaults to `true`
		// +optional
		WithLocal *bool `json:"withLocal"`
	}
	// NodeGroupIAM holds all IAM attributes of a NodeGroup
	NodeGroupIAM struct {
		// +optional
		AttachPolicyARNs []string `json:"attachPolicyARNs,omitempty"`
		// +optional
		InstanceProfileARN string `json:"instanceProfileARN,omitempty"`
		// +optional
		InstanceRoleARN string `json:"instanceRoleARN,omitempty"`
		// +optional
		InstanceRoleName string `json:"instanceRoleName,omitempty"`
		// +optional
		InstanceRolePermissionsBoundary string `json:"instanceRolePermissionsBoundary,omitempty"`
		// +optional
		WithAddonPolicies NodeGroupIAMAddonPolicies `json:"withAddonPolicies,omitempty"`
	}
	// NodeGroupIAMAddonPolicies holds all IAM addon policies
	NodeGroupIAMAddonPolicies struct {
		// +optional
		// ImageBuilder allows for full ECR (Elastic Container Registry) access. This is useful for building, for
		// example, a CI server that needs to push images to ECR
		ImageBuilder *bool `json:"imageBuilder"`
		// +optional
		// AutoScaler enables IAM policy for cluster-autoscaler
		AutoScaler *bool `json:"autoScaler"`
		// +optional
		// ExternalDNS adds the external-dns project policies for Amazon Route 53
		ExternalDNS *bool `json:"externalDNS"`
		// +optional
		// CertManager enables the ability to add records to Route 53 in order to solve the DNS01 challenge. More information can be found
		// [here](https://cert-manager.io/docs/configuration/acme/dns01/route53/#set-up-a-iam-role)
		CertManager *bool `json:"certManager"`
		// +optional
		// AppMesh enables full access to AppMesh
		AppMesh *bool `json:"appMesh"`
		// +optional
		// AppMeshPreview enables full access to AppMesh Preview
		AppMeshPreview *bool `json:"appMeshPreview"`
		// +optional
		// EBS enables the new EBS CSI (Elastic Block Store Container Storage Interface) driver
		EBS *bool `json:"ebs"`
		// +optional
		FSX *bool `json:"fsx"`
		// +optional
		EFS *bool `json:"efs"`
		// +optional
		AWSLoadBalancerController *bool `json:"albIngress"`
		// +optional
		XRay *bool `json:"xRay"`
		// +optional
		CloudWatch *bool `json:"cloudWatch"`
	}

	// NodeGroupSSH holds all the ssh access configuration to a NodeGroup
	NodeGroupSSH struct {
		// +optional If Allow is true the SSH configuration provided is used, otherwise it is ignored. Only one of
		// PublicKeyPath, PublicKey and PublicKeyName can be configured
		Allow *bool `json:"allow"`
		// +optional The path to the SSH public key to be added to the nodes SSH keychain. If Allow is true this value
		// defaults to "~/.ssh/id_rsa.pub", otherwise the value is ignored.
		PublicKeyPath *string `json:"publicKeyPath,omitempty"`
		// +optional Public key to be added to the nodes SSH keychain. If Allow is false this value is ignored.
		PublicKey *string `json:"publicKey,omitempty"`
		// +optional Public key name in EC2 to be added to the nodes SSH keychain. If Allow is false this value
		// is ignored.
		PublicKeyName *string `json:"publicKeyName,omitempty"`
		// +optional
		SourceSecurityGroupIDs []string `json:"sourceSecurityGroupIds,omitempty"`
		// Enables the ability to [SSH onto nodes using SSM](/introduction#ssh-access)
		// +optional
		EnableSSM *bool `json:"enableSsm,omitempty"`
	}

	// NodeGroupInstancesDistribution holds the configuration for [spot
	// instances](/usage/spot-instances/)
	NodeGroupInstancesDistribution struct {
		// +required
		InstanceTypes []string `json:"instanceTypes,omitempty"`
		// Defaults to `on demand price`
		// +optional
		MaxPrice *float64 `json:"maxPrice,omitempty"`
		// Defaults to `0`
		// +optional
		OnDemandBaseCapacity *int `json:"onDemandBaseCapacity,omitempty"`
		// Range [0-100]
		// Defaults to `100`
		// +optional
		OnDemandPercentageAboveBaseCapacity *int `json:"onDemandPercentageAboveBaseCapacity,omitempty"`
		// Range [1-20]
		// Defaults to `2`
		// +optional
		SpotInstancePools *int `json:"spotInstancePools,omitempty"`
		// +optional
		SpotAllocationStrategy *string `json:"spotAllocationStrategy,omitempty"`
		// Enable [capacity
		// rebalancing](https://docs.aws.amazon.com/autoscaling/ec2/userguide/capacity-rebalance.html)
		// for spot instances
		// +optional
		CapacityRebalance bool `json:"capacityRebalance"`
	}

	// NodeGroupBottlerocket holds the configuration for Bottlerocket based
	// NodeGroups.
	NodeGroupBottlerocket struct {
		// +optional
		EnableAdminContainer *bool `json:"enableAdminContainer,omitempty"`
		// Settings contains any [bottlerocket
		// settings](https://github.com/bottlerocket-os/bottlerocket/#description-of-settings)
		// +optional
		Settings *InlineDocument `json:"settings,omitempty"`
	}

	// NodeGroupUpdateConfig contains the configuration for updating NodeGroups.
	NodeGroupUpdateConfig struct {
		// MaxUnavailable sets the max number of nodes that can become unavailable
		// when updating a nodegroup (specified as number)
		// +optional
		MaxUnavailable *int `json:"maxUnavailable,omitempty"`

		// MaxUnavailablePercentage sets the max number of nodes that can become unavailable
		// when updating a nodegroup (specified as percentage)
		// +optional
		MaxUnavailablePercentage *int `json:"maxUnavailablePercentage,omitempty"`
	}
)

// MetricsCollection used by the scaling config,
// see [cloudformation
// docs](https://docs.aws.amazon.com/AWSCloudFormation/latest/UserGuide/aws-properties-as-metricscollection.html)
type MetricsCollection struct {
	// +required
	Granularity string `json:"granularity"`
	// +optional
	Metrics []string `json:"metrics,omitempty"`
}

// ScalingConfig defines the scaling config
type ScalingConfig struct {
	// +optional
	DesiredCapacity *int `json:"desiredCapacity,omitempty"`
	// +optional
	MinSize *int `json:"minSize,omitempty"`
	// +optional
	MaxSize *int `json:"maxSize,omitempty"`
}

// NodePool represents a group of nodes that share the same configuration
// Ideally the NodeGroup type should be renamed to UnmanagedNodeGroup or SelfManagedNodeGroup and this interface
// should be called NodeGroup
type NodePool interface {
	// BaseNodeGroup returns the base nodegroup
	BaseNodeGroup() *NodeGroupBase

	// NGTaints returns the taints to apply for this nodegroup
	NGTaints() []NodeGroupTaint
}

// NodeGroupBase represents the base nodegroup config for self-managed and managed nodegroups
type NodeGroupBase struct {
	// +required
	Name string `json:"name"`

	// Valid variants are `NodeAMIFamily` constants
	// +optional
	AMIFamily string `json:"amiFamily,omitempty"`
	// +optional
	InstanceType string `json:"instanceType,omitempty"`
	// Limit [nodes to specific
	// AZs](/usage/autoscaling/#zone-aware-auto-scaling)
	// +optional
	AvailabilityZones []string `json:"availabilityZones,omitempty"`
	// Limit nodes to specific subnets
	// +optional
	Subnets []string `json:"subnets,omitempty"`

	// +optional
	InstancePrefix string `json:"instancePrefix,omitempty"`
	// +optional
	InstanceName string `json:"instanceName,omitempty"`

	// +optional
	*ScalingConfig

	// +optional
	// VolumeSize gigabytes
	// Defaults to `80`
	VolumeSize *int `json:"volumeSize,omitempty"`
	// +optional
	// SSH configures ssh access for this nodegroup
	SSH *NodeGroupSSH `json:"ssh,omitempty"`
	// +optional
	Labels map[string]string `json:"labels,omitempty"`
	// Enable [private
	// networking](/usage/vpc-networking/#use-private-subnets-for-initial-nodegroup)
	// for nodegroup
	// +optional
	PrivateNetworking bool `json:"privateNetworking"`
	// Applied to the Autoscaling Group and to the EC2 instances (unmanaged),
	// Applied to the EKS Nodegroup resource and to the EC2 instances (managed)
	// +optional
	Tags map[string]string `json:"tags,omitempty"`
	// +optional
	IAM *NodeGroupIAM `json:"iam,omitempty"`

	// Specify [custom AMIs](/usage/custom-ami-support/), `auto-ssm`, `auto`, or `static`
	// +optional
	AMI string `json:"ami,omitempty"`

	// +optional
	SecurityGroups *NodeGroupSGs `json:"securityGroups,omitempty"`

	// +optional
	MaxPodsPerNode int `json:"maxPodsPerNode,omitempty"`

	// See [relevant AWS
	// docs](https://docs.aws.amazon.com/AWSCloudFormation/latest/UserGuide/aws-attribute-updatepolicy.html#cfn-attributes-updatepolicy-rollingupdate-suspendprocesses)
	// +optional
	ASGSuspendProcesses []string `json:"asgSuspendProcesses,omitempty"`

	// EBSOptimized enables [EBS
	// optimization](https://docs.aws.amazon.com/AWSEC2/latest/UserGuide/ebs-optimized.html)
	// +optional
	EBSOptimized *bool `json:"ebsOptimized,omitempty"`

	// Valid variants are `VolumeType` constants
	// +optional
	VolumeType *string `json:"volumeType,omitempty"`
	// +optional
	VolumeName *string `json:"volumeName,omitempty"`
	// +optional
	VolumeEncrypted *bool `json:"volumeEncrypted,omitempty"`
	// +optional
	VolumeKmsKeyID *string `json:"volumeKmsKeyID,omitempty"`
	// +optional
	VolumeIOPS *int `json:"volumeIOPS,omitempty"`
	// +optional
	VolumeThroughput *int `json:"volumeThroughput,omitempty"`

	// PreBootstrapCommands are executed before bootstrapping instances to the
	// cluster
	// +optional
	PreBootstrapCommands []string `json:"preBootstrapCommands,omitempty"`

	// Override `eksctl`'s bootstrapping script
	// +optional
	OverrideBootstrapCommand *string `json:"overrideBootstrapCommand,omitempty"`

	// DisableIMDSv1 requires requests to the metadata service to use IMDSv2 tokens
	// Defaults to `false`
	// +optional
	DisableIMDSv1 *bool `json:"disableIMDSv1,omitempty"`

	// DisablePodIMDS blocks all IMDS requests from non host networking pods
	// Defaults to `false`
	// +optional
	DisablePodIMDS *bool `json:"disablePodIMDS,omitempty"`

	// Placement specifies the placement group in which nodes should
	// be spawned
	// +optional
	Placement *Placement `json:"placement,omitempty"`

	// EFAEnabled creates the maximum allowed number of EFA-enabled network
	// cards on nodes in this group.
	// +optional
	EFAEnabled *bool `json:"efaEnabled,omitempty"`

	// InstanceSelector specifies options for EC2 instance selector
	InstanceSelector *InstanceSelector `json:"instanceSelector,omitempty"`

	// Internal fields
	// Some AMIs (bottlerocket) have a separate volume for the OS
	AdditionalEncryptedVolume string `json:"-"`

	// Bottlerocket specifies settings for Bottlerocket nodes
	// +optional
	Bottlerocket *NodeGroupBottlerocket `json:"bottlerocket,omitempty"`

	// TODO remove this
	// This is a hack, will be removed shortly. When this is true for Ubuntu and
	// AL2 images a legacy bootstrapper will be used.
	CustomAMI bool `json:"-"`

	// Enable EC2 detailed monitoring
	// +optional
	EnableDetailedMonitoring *bool `json:"enableDetailedMonitoring,omitempty"`
}

// Placement specifies placement group information
type Placement struct {
	GroupName string `json:"groupName,omitempty"`
}

// ListOptions returns metav1.ListOptions with label selector for the nodegroup
func (n *NodeGroupBase) ListOptions() metav1.ListOptions {
	return metav1.ListOptions{
		LabelSelector: fmt.Sprintf("%s=%s", NodeGroupNameLabel, n.Name),
	}
}

// NameString returns the nodegroup name
func (n *NodeGroupBase) NameString() string {
	return n.Name
}

// Size returns the minimum nodegroup size
func (n *NodeGroupBase) Size() int {
	if n.MinSize == nil {
		return 0
	}
	return *n.MinSize
}

// GetAMIFamily returns the AMI family
func (n *NodeGroupBase) GetAMIFamily() string {
	return n.AMIFamily
}

type LaunchTemplate struct {
	// Launch template ID
	// +required
	ID string `json:"id,omitempty"`
	// Launch template version
	// Defaults to the default launch template version
	// TODO support $Default, $Latest
	Version *string `json:"version,omitempty"`
	// TODO support Name?
}

// NodeGroupTaint represents a Kubernetes taint
type NodeGroupTaint struct {
	Key    string             `json:"key,omitempty"`
	Value  string             `json:"value,omitempty"`
	Effect corev1.TaintEffect `json:"effect,omitempty"`
}

// ManagedNodeGroup represents an EKS-managed nodegroup
// TODO Validate for unmapped fields and throw an error
type ManagedNodeGroup struct {
	*NodeGroupBase

	// InstanceTypes specifies a list of instance types
	InstanceTypes []string `json:"instanceTypes,omitempty"`

	// Spot creates a spot nodegroup
	Spot bool `json:"spot,omitempty"`

	// Taints taints to apply to the nodegroup
	Taints []NodeGroupTaint `json:"taints,omitempty"`

	// UpdateConfig configures how to update NodeGroups.
	// +optional
	UpdateConfig *NodeGroupUpdateConfig `json:"updateConfig,omitempty"`

	// LaunchTemplate specifies an existing launch template to use
	// for the nodegroup
	LaunchTemplate *LaunchTemplate `json:"launchTemplate,omitempty"`

	// ReleaseVersion the AMI version of the EKS optimized AMI to use
	ReleaseVersion string `json:"releaseVersion"`

	// Internal fields

	Unowned bool `json:"-"`
}

func (m *ManagedNodeGroup) InstanceTypeList() []string {
	if len(m.InstanceTypes) > 0 {
		return m.InstanceTypes
	}
	return []string{m.InstanceType}
}

func (m *ManagedNodeGroup) ListOptions() metav1.ListOptions {
	if m.Unowned {
		return metav1.ListOptions{
			LabelSelector: fmt.Sprintf("%s=%s", EKSNodeGroupNameLabel, m.NameString()),
		}
	}
	return m.NodeGroupBase.ListOptions()
}

// NGTaints implements NodePool
func (m *ManagedNodeGroup) NGTaints() []NodeGroupTaint {
	return m.Taints
}

// BaseNodeGroup implements NodePool
func (m *ManagedNodeGroup) BaseNodeGroup() *NodeGroupBase {
	return m.NodeGroupBase
}

// InlineDocument holds any arbitrary JSON/YAML documents, such as extra config parameters or IAM policies
type InlineDocument map[string]interface{}

// DeepCopy is needed to generate kubernetes types for InlineDocument
func (in *InlineDocument) DeepCopy() *InlineDocument {
	if in == nil {
		return nil
	}
	out := new(InlineDocument)
	*out = runtime.DeepCopyJSON(*in)
	return out
}

// HasMixedInstances checks if a nodegroup has mixed instances option declared
func HasMixedInstances(ng *NodeGroup) bool {
	return ng.InstancesDistribution != nil && len(ng.InstancesDistribution.InstanceTypes) > 0
}

// IsAMI returns true if the argument is an AMI ID
func IsAMI(amiFlag string) bool {
	return strings.HasPrefix(amiFlag, "ami-")
}

// FargateProfile defines the settings used to schedule workload onto Fargate.
type FargateProfile struct {

	// Name of the Fargate profile.
	// +required
	Name string `json:"name"`

	// PodExecutionRoleARN is the IAM role's ARN to use to run pods onto Fargate.
	PodExecutionRoleARN string `json:"podExecutionRoleARN,omitempty"`

	// Selectors define the rules to select workload to schedule onto Fargate.
	Selectors []FargateProfileSelector `json:"selectors"`

	// Subnets which Fargate should use to do network placement of the selected workload.
	// If none provided, all subnets for the cluster will be used.
	// +optional
	Subnets []string `json:"subnets,omitempty"`

	// Used to tag the AWS resources
	// +optional
	Tags map[string]string `json:"tags,omitempty"`

	// The current status of the Fargate profile.
	Status string `json:"status"`
}

// FargateProfileSelector defines rules to select workload to schedule onto Fargate.
type FargateProfileSelector struct {

	// Namespace is the Kubernetes namespace from which to select workload.
	// +required
	Namespace string `json:"namespace"`

	// Labels are the Kubernetes label selectors to use to select workload.
	// +optional
	Labels map[string]string `json:"labels,omitempty"`
}

// SecretsEncryption defines the configuration for KMS encryption provider
type SecretsEncryption struct {
	// +required
	KeyARN string `json:"keyARN,omitempty"`
}

// PrivateCluster defines the configuration for a fully-private cluster
type PrivateCluster struct {

	// Enabled enables creation of a fully-private cluster
	Enabled bool `json:"enabled"`

	// AdditionalEndpointServices specifies additional endpoint services that
	// must be enabled for private access.
	// Valid entries are `AdditionalEndpointServices` constants
	AdditionalEndpointServices []string `json:"additionalEndpointServices,omitempty"`
}

// InstanceSelector holds EC2 instance selector options
type InstanceSelector struct {
	// VCPUs specifies the number of vCPUs
	VCPUs int `json:"vCPUs,omitempty"`
	// Memory specifies the memory
	// The unit defaults to GiB
	Memory string `json:"memory,omitempty"`
	// GPUs specifies the number of GPUs.
	// It can be set to 0 to select non-GPU instance types.
	GPUs *int `json:"gpus,omitempty"`
	// CPU Architecture of the EC2 instance type.
	// Valid variants are:
	// `"x86_64"`
	// `"amd64"`
	// `"arm64"`
	CPUArchitecture string `json:"cpuArchitecture,omitempty"`
}

// IsZero returns true if all fields hold a zero value
func (is InstanceSelector) IsZero() bool {
	return is == InstanceSelector{}
}

// taintsWrapper handles unmarshalling both map[string]string and []NodeGroupTaint
type taintsWrapper []NodeGroupTaint

// UnmarshalJSON implements json.Unmarshaler
func (t *taintsWrapper) UnmarshalJSON(data []byte) error {
	taintsMap := map[string]string{}
	err := json.Unmarshal(data, &taintsMap)
	if err == nil {
		parsed := taints.Parse(taintsMap)
		for _, p := range parsed {
			*t = append(*t, NodeGroupTaint{
				Key:    p.Key,
				Value:  p.Value,
				Effect: p.Effect,
			})
		}
		return nil
	}

	var ngTaints []NodeGroupTaint
	dec := json.NewDecoder(bytes.NewReader(data))
	dec.DisallowUnknownFields()
	if err := dec.Decode(&ngTaints); err != nil {
		return errors.Wrap(err, "taints must be a {string: string} or a [{key, value, effect}]")
	}
	*t = ngTaints
	return nil
}

// UnsupportedFeatureError is an error that represents an unsupported feature
// +k8s:deepcopy-gen=false
type UnsupportedFeatureError struct {
	Message string
	Err     error
}

func (u *UnsupportedFeatureError) Error() string {
	return fmt.Sprintf("%s: %v", u.Message, u.Err)
}<|MERGE_RESOLUTION|>--- conflicted
+++ resolved
@@ -32,14 +32,6 @@
 // Values for `KubernetesVersion`
 // All valid values should go in this block
 const (
-<<<<<<< HEAD
-	Version1_14 = "1.14"
-
-	Version1_15 = "1.15"
-=======
-	Version1_16 = "1.16"
->>>>>>> 53dec459
-
 	Version1_17 = "1.17"
 
 	Version1_18 = "1.18"
@@ -69,17 +61,14 @@
 
 	// Version1_13 represents Kubernetes version 1.13.x
 	Version1_13 = "1.13"
-
-<<<<<<< HEAD
+	// Version1_14 represents Kubernetes version 1.14.x
+	Version1_14 = "1.14"
+
+	// Version1_15 represents Kubernetes version 1.15.x
+	Version1_15 = "1.15"
+
 	// Version1_16 represents Kubernetes version 1.16.x
 	Version1_16 = "1.16"
-=======
-	// Version1_14 represents Kubernetes version 1.14.x
-	Version1_14 = "1.14"
-
-	// Version1_15 represents Kubernetes version 1.15.x
-	Version1_15 = "1.15"
->>>>>>> 53dec459
 )
 
 // Not yet supported versions
@@ -421,11 +410,8 @@
 		Version1_12,
 		Version1_13,
 		Version1_14,
-<<<<<<< HEAD
+		Version1_15,
 		Version1_16,
-=======
-		Version1_15,
->>>>>>> 53dec459
 	}
 }
 
