--- conflicted
+++ resolved
@@ -103,11 +103,7 @@
 		addGetClustersSummaryTableColumns(printer.(*printers.TablePrinter))
 	}
 
-<<<<<<< HEAD
-	clusters, err := cluster.GetClusters(context.TODO(), ctl.Provider, listAllRegions, params.chunkSize)
-=======
 	clusters, err := cluster.GetClusters(ctx, ctl.Provider, listAllRegions, params.chunkSize)
->>>>>>> 345a583b
 	if err != nil {
 		return err
 	}
