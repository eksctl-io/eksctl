package create

import (
	. "github.com/onsi/ginkgo/extensions/table"

	. "github.com/onsi/ginkgo"
	. "github.com/onsi/gomega"
	api "github.com/weaveworks/eksctl/pkg/apis/eksctl.io/v1alpha5"
	"github.com/weaveworks/eksctl/pkg/ctl/cmdutils"
)

var _ = Describe("create nodegroup", func() {
	Describe("un-managed node group", func() {
		DescribeTable("create nodegroup successfully",
			func(args ...string) {
				commandArgs := append([]string{"nodegroup", "--cluster", "clusterName"}, args...)
				cmd := newMockEmptyCmd(commandArgs...)
				count := 0
				cmdutils.AddResourceCmd(cmdutils.NewGrouping(), cmd.parentCmd, func(cmd *cmdutils.Cmd) {
					createNodeGroupCmdWithRunFunc(cmd, func(cmd *cmdutils.Cmd, ng *api.NodeGroup, options nodegroupOptions) error {
						Expect(cmd.ClusterConfig.Metadata.Name).To(Equal("clusterName"))
						Expect(ng.Name).NotTo(BeNil())
						count++
						return nil
					})
				})
				_, err := cmd.execute()
				Expect(err).To(Not(HaveOccurred()))
				Expect(count).To(Equal(1))
			},
			Entry("with nodegroup name as flag", "--name", "nodegroupName"),
			Entry("with nodegroup name with a hyphen as flag", "--name", "nodegroup-name"),
			Entry("with nodegroup name as argument", "nodegroupName"),
			Entry("with nodegroup name with a hyphen as argument", "nodegroup-name"),
			Entry("with node-type flag", "--node-type", "m5.large"),
			Entry("with nodes flag", "--nodes", "2"),
			Entry("with nodes-min flag", "--nodes-min", "2"),
			Entry("with nodes-max flag", "--nodes-max", "2"),
			Entry("with node-volume-size flag", "--node-volume-size", "2"),
			Entry("with node-volume-type flag", "--node-volume-type", "gp2"),
			Entry("with max-pods-per-node flag", "--max-pods-per-node", "20"),
			Entry("with ssh-access flag", "--ssh-access", "true"),
			Entry("with ssh-public-key flag", "--ssh-public-key", "dummy-public-key"),
			Entry("with enable-ssm flag", "--enable-ssm"),
			Entry("with node-ami flag", "--node-ami", "ami-dummy-123"),
			Entry("with node-ami-family flag", "--node-ami-family", "AmazonLinux2"),
			Entry("with node-private-networking flag", "--node-private-networking", "true"),
			Entry("with node-security-groups flag", "--node-security-groups", "sg-123"),
			Entry("with node-labels flag", "--node-labels", "partition=backend,nodeclass=hugememory"),
			Entry("with node-zones flag", "--node-zones", "zone1,zone2,zone3"),
			Entry("with asg-access flag", "--asg-access", "true"),
			Entry("with external-dns-access flag", "--external-dns-access", "true"),
			Entry("with full-ecr-access flag", "--full-ecr-access", "true"),
			Entry("with appmesh-access flag", "--appmesh-access", "true"),
			Entry("with alb-ingress-access flag", "--alb-ingress-access", "true"),
		)

		DescribeTable("invalid flags or arguments",
			func(c invalidParamsCase) {
				commandArgs := append([]string{"nodegroup", "--managed=false"}, c.args...)
				cmd := newDefaultCmd(commandArgs...)
				_, err := cmd.execute()
				Expect(err).To(HaveOccurred())
				Expect(err).To(MatchError(ContainSubstring(c.error)))
			},
			Entry("without cluster name", invalidParamsCase{
				args:  []string{"--name", "nodegroupName"},
				error: "--cluster must be set",
			}),
			Entry("with nodegroup name as argument and flag", invalidParamsCase{
				args:  []string{"--cluster", "clusterName", "--name", "nodegroupName", "nodegroupName"},
				error: "--name=nodegroupName and argument nodegroupName cannot be used at the same time",
			}),
			Entry("with invalid flags", invalidParamsCase{
				args:  []string{"--invalid", "dummy"},
				error: "unknown flag: --invalid",
			}),
			Entry("with spot flag", invalidParamsCase{
				args:  []string{"--cluster", "foo", "--spot"},
				error: "--spot is only valid with managed nodegroups (--managed)",
			}),
			Entry("with instance-types flag", invalidParamsCase{
				args:  []string{"--cluster", "foo", "--instance-types", "some-type"},
				error: "--instance-types is only valid with managed nodegroups (--managed)",
			}),
			Entry("with nodegroup name as flag with invalid characters", invalidParamsCase{
				args:  []string{"--cluster", "clusterName", "--name", "eksctl-ng_k8s_nodegroup1"},
				error: "validation for eksctl-ng_k8s_nodegroup1 failed, name must satisfy regular expression pattern: [a-zA-Z][-a-zA-Z0-9]*",
			}),
		)
	})

	Describe("managed node group", func() {
		DescribeTable("create nodegroup successfully",
			func(args ...string) {
				commandArgs := append([]string{"nodegroup", "--managed", "--cluster", "clusterName"}, args...)
				cmd := newMockEmptyCmd(commandArgs...)
				count := 0
				cmdutils.AddResourceCmd(cmdutils.NewGrouping(), cmd.parentCmd, func(cmd *cmdutils.Cmd) {
					createNodeGroupCmdWithRunFunc(cmd, func(cmd *cmdutils.Cmd, ng *api.NodeGroup, options nodegroupOptions) error {
						Expect(cmd.ClusterConfig.Metadata.Name).To(Equal("clusterName"))
						Expect(ng.Name).NotTo(BeNil())
						count++
						return nil
					})
				})
				_, err := cmd.execute()
				Expect(err).To(Not(HaveOccurred()))
				Expect(count).To(Equal(1))
			},
			Entry("without nodegroup name", ""),
			Entry("with nodegroup name as flag", "--name", "nodegroupName"),
			Entry("with nodegroup name with a hyphen as flag", "--name", "nodegroup-name"),
			Entry("with nodegroup name as argument", "nodegroupName"),
			Entry("with nodegroup name with a hyphen as argument", "nodegroup-name"),
			Entry("with node-type flag", "--node-type", "m5.large"),
			Entry("with nodes flag", "--nodes", "2"),
			Entry("with nodes-min flag", "--nodes-min", "2"),
			Entry("with nodes-max flag", "--nodes-max", "2"),
			Entry("with node-volume-size flag", "--node-volume-size", "2"),
			Entry("with ssh-access flag", "--ssh-access", "true"),
			Entry("with ssh-public-key flag", "--ssh-public-key", "dummy-public-key"),
			Entry("with enable-ssm flag", "--enable-ssm"),
			Entry("with node-ami-family flag", "--node-ami-family", "AmazonLinux2"),
			Entry("with node-private-networking flag", "--node-private-networking", "true"),
			Entry("with node-labels flag", "--node-labels", "partition=backend,nodeclass=hugememory"),
			Entry("with node-zones flag", "--node-zones", "zone1,zone2,zone3"),
			Entry("with asg-access flag", "--asg-access", "true"),
			Entry("with external-dns-access flag", "--external-dns-access", "true"),
			Entry("with full-ecr-access flag", "--full-ecr-access", "true"),
			Entry("with appmesh-access flag", "--appmesh-access", "true"),
			Entry("with alb-ingress-access flag", "--alb-ingress-access", "true"),
			Entry("with Ubuntu AMI", "--node-ami-family", "Ubuntu2004"),
			Entry("with Bottlerocket AMI", "--node-ami-family", "Bottlerocket"),
		)

		const unsupportedWindowsError = "Windows is not supported for managed nodegroups; eksctl now creates " +
			"managed nodegroups by default, to use a self-managed nodegroup, pass --managed=false"

		DescribeTable("invalid flags or arguments",
			func(c invalidParamsCase) {
				commandArgs := append([]string{"nodegroup", "--managed", "--cluster", "clusterName"}, c.args...)
				cmd := newDefaultCmd(commandArgs...)
				_, err := cmd.execute()
				Expect(err).To(HaveOccurred())
				Expect(err).To(MatchError(ContainSubstring(c.error)))
			},
			Entry("with nodegroup name as argument and flag", invalidParamsCase{
				args:  []string{"--name", "nodegroupName", "nodegroupName"},
				error: "--name=nodegroupName and argument nodegroupName cannot be used at the same time",
			}),
			Entry("with invalid flags", invalidParamsCase{
				args:  []string{"--invalid", "dummy"},
				error: "unknown flag: --invalid",
			}),
			Entry("with nodegroup name as flag with invalid characters", invalidParamsCase{
				args:  []string{"--name", "eksctl-ng_k8s_nodegroup1"},
				error: "validation for eksctl-ng_k8s_nodegroup1 failed, name must satisfy regular expression pattern: [a-zA-Z][-a-zA-Z0-9]*",
			}),
<<<<<<< HEAD
			Entry("with version flag", invalidParamsCase{
				args:  []string{"--version", "1.18"},
				error: "--version is only valid with unmanaged nodegroups",
=======
			Entry("with unsupported AMI", invalidParamsCase{
				args:  []string{"cluster", "--node-ami-family", "WindowsServer2019FullContainer"},
				error: unsupportedWindowsError,
			}),
			Entry("with unsupported AMI", invalidParamsCase{
				args:  []string{"cluster", "--node-ami-family", "WindowsServer2019CoreContainer"},
				error: unsupportedWindowsError,
			}),
			Entry("with unsupported AMI", invalidParamsCase{
				args:  []string{"cluster", "--node-ami-family", "WindowsServer2004CoreContainer"},
				error: unsupportedWindowsError,
>>>>>>> 6f4c6cf3
			}),
		)

	})
})<|MERGE_RESOLUTION|>--- conflicted
+++ resolved
@@ -157,11 +157,10 @@
 				args:  []string{"--name", "eksctl-ng_k8s_nodegroup1"},
 				error: "validation for eksctl-ng_k8s_nodegroup1 failed, name must satisfy regular expression pattern: [a-zA-Z][-a-zA-Z0-9]*",
 			}),
-<<<<<<< HEAD
 			Entry("with version flag", invalidParamsCase{
 				args:  []string{"--version", "1.18"},
 				error: "--version is only valid with unmanaged nodegroups",
-=======
+			}),
 			Entry("with unsupported AMI", invalidParamsCase{
 				args:  []string{"cluster", "--node-ami-family", "WindowsServer2019FullContainer"},
 				error: unsupportedWindowsError,
@@ -173,7 +172,6 @@
 			Entry("with unsupported AMI", invalidParamsCase{
 				args:  []string{"cluster", "--node-ami-family", "WindowsServer2004CoreContainer"},
 				error: unsupportedWindowsError,
->>>>>>> 6f4c6cf3
 			}),
 		)
 
