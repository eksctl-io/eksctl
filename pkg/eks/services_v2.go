package eks

import (
	"sync"

	"github.com/aws/aws-sdk-go-v2/aws"
	"github.com/aws/aws-sdk-go-v2/aws/retry"
	"github.com/aws/aws-sdk-go-v2/service/cloudformation"
	"github.com/aws/aws-sdk-go-v2/service/elasticloadbalancing"
	"github.com/aws/aws-sdk-go-v2/service/elasticloadbalancingv2"
	"github.com/aws/aws-sdk-go-v2/service/ssm"
	"github.com/aws/aws-sdk-go-v2/service/sts"

	"github.com/weaveworks/eksctl/pkg/apis/eksctl.io/v1alpha5"
	"github.com/weaveworks/eksctl/pkg/awsapi"
)

// ServicesV2 implements api.ServicesV2.
// The SDK clients are initialized lazily and guarded by a mutex.
type ServicesV2 struct {
	config aws.Config

	// mu guards initialization of SDK clients.
	// All service methods should ensure that their initialization is guarded by mu.
<<<<<<< HEAD
	mu             sync.Mutex
	sts            *sts.Client
	stsPresigned   *sts.PresignClient
	cloudformation *cloudformation.Client
=======
	mu                     sync.Mutex
	sts                    *sts.Client
	cloudformation         *cloudformation.Client
	elasticloadbalancing   *elasticloadbalancing.Client
	elasticloadbalancingV2 *elasticloadbalancingv2.Client
	ssm                    *ssm.Client
>>>>>>> 560d04da
}

// STSV2 implements the AWS STS service.
func (s *ServicesV2) STSV2() awsapi.STS {
	s.mu.Lock()
	defer s.mu.Unlock()
	if s.sts == nil {
		s.sts = sts.NewFromConfig(s.config, func(o *sts.Options) {
			// Disable retryer for STS
			// (see https://github.com/weaveworks/eksctl/issues/705)
			o.Retryer = aws.NopRetryer{}
		})
	}
	return s.sts
}

// STSV2Presign provides a signed STS client for calls to Kubernetes.
func (s *ServicesV2) STSV2Presign() v1alpha5.STSPresigner {
	// set up sts client.
	s.mu.Lock()
	defer s.mu.Unlock()
	if s.stsPresigned == nil {
		client := sts.NewFromConfig(s.config, func(o *sts.Options) {
			// Disable retryer for STS
			// (see https://github.com/weaveworks/eksctl/issues/705)
			o.Retryer = aws.NopRetryer{}
		})
		s.stsPresigned = sts.NewPresignClient(client)
	}
	return s.stsPresigned
}

// CloudFormationV2 implements the AWS CloudFormation service.
func (s *ServicesV2) CloudFormationV2() awsapi.CloudFormation {
	s.mu.Lock()
	defer s.mu.Unlock()
	if s.cloudformation == nil {
		s.cloudformation = cloudformation.NewFromConfig(s.config, func(o *cloudformation.Options) {
			// Use adaptive mode for retrying CloudFormation requests to mimic
			// the logic used for AWS SDK v1.
			o.Retryer = retry.NewAdaptiveMode(func(o *retry.AdaptiveModeOptions) {
				o.StandardOptions = []func(*retry.StandardOptions){
					func(so *retry.StandardOptions) {
						so.MaxAttempts = maxRetries
					},
				}
			})
		})
	}
	return s.cloudformation
}

// ELB implements the AWS ELB service.
func (s *ServicesV2) ELB() awsapi.ELB {
	s.mu.Lock()
	defer s.mu.Unlock()
	if s.elasticloadbalancing == nil {
		s.elasticloadbalancing = elasticloadbalancing.NewFromConfig(s.config)
	}
	return s.elasticloadbalancing
}

// ELBV2 implements the ELBV2 service.
func (s *ServicesV2) ELBV2() awsapi.ELBV2 {
	s.mu.Lock()
	defer s.mu.Lock()
	if s.elasticloadbalancingV2 == nil {
		s.elasticloadbalancingV2 = elasticloadbalancingv2.NewFromConfig(s.config)
	}
	return s.elasticloadbalancingV2
}

// SSM implements the AWS SSM service.
func (s *ServicesV2) SSM() awsapi.SSM {
	s.mu.Lock()
	defer s.mu.Unlock()
	if s.ssm == nil {
		s.ssm = ssm.NewFromConfig(s.config)
	}
	return s.ssm
}<|MERGE_RESOLUTION|>--- conflicted
+++ resolved
@@ -22,19 +22,13 @@
 
 	// mu guards initialization of SDK clients.
 	// All service methods should ensure that their initialization is guarded by mu.
-<<<<<<< HEAD
-	mu             sync.Mutex
-	sts            *sts.Client
-	stsPresigned   *sts.PresignClient
-	cloudformation *cloudformation.Client
-=======
 	mu                     sync.Mutex
 	sts                    *sts.Client
+	stsPresigned           *sts.PresignClient
 	cloudformation         *cloudformation.Client
 	elasticloadbalancing   *elasticloadbalancing.Client
 	elasticloadbalancingV2 *elasticloadbalancingv2.Client
 	ssm                    *ssm.Client
->>>>>>> 560d04da
 }
 
 // STSV2 implements the AWS STS service.
