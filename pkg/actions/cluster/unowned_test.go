package cluster_test

import (
	"context"
	"time"

<<<<<<< HEAD
	"github.com/aws/aws-sdk-go-v2/service/cloudformation"
	"github.com/aws/aws-sdk-go-v2/service/cloudformation/types"
	"github.com/aws/aws-sdk-go/aws"
	"github.com/aws/aws-sdk-go/service/ec2"
=======
	"github.com/aws/aws-sdk-go-v2/service/ec2"

	"github.com/aws/aws-sdk-go/aws"
	"github.com/aws/aws-sdk-go/service/cloudformation"
>>>>>>> 506e8da5
	awseks "github.com/aws/aws-sdk-go/service/eks"
	. "github.com/onsi/ginkgo"
	. "github.com/onsi/gomega"
	"github.com/pkg/errors"
	"github.com/stretchr/testify/mock"
	"k8s.io/client-go/kubernetes/fake"

	"github.com/weaveworks/eksctl/pkg/actions/cluster"
	"github.com/weaveworks/eksctl/pkg/actions/nodegroup"
	api "github.com/weaveworks/eksctl/pkg/apis/eksctl.io/v1alpha5"
	"github.com/weaveworks/eksctl/pkg/cfn/manager"
	"github.com/weaveworks/eksctl/pkg/cfn/manager/fakes"
	"github.com/weaveworks/eksctl/pkg/ctl/cmdutils"
	"github.com/weaveworks/eksctl/pkg/eks"
	"github.com/weaveworks/eksctl/pkg/kubernetes"
	"github.com/weaveworks/eksctl/pkg/testutils"
	"github.com/weaveworks/eksctl/pkg/testutils/mockprovider"
	"github.com/weaveworks/eksctl/pkg/utils/strings"
	"github.com/weaveworks/eksctl/pkg/utils/tasks"
)

type drainerMockUnowned struct {
	mock.Mock
}

func (drainer *drainerMockUnowned) Drain(input *nodegroup.DrainInput) error {
	args := drainer.Called(input)
	return args.Error(0)
}

var _ = Describe("Delete", func() {
	var (
		clusterName              string
		p                        *mockprovider.MockProvider
		cfg                      *api.ClusterConfig
		fakeStackManager         *fakes.FakeStackManager
		ranDeleteDeprecatedTasks bool
		ctl                      *eks.ClusterProvider
	)

	BeforeEach(func() {
		clusterName = "my-cluster"
		p = mockprovider.NewMockProvider()
		cfg = api.NewClusterConfig()
		cfg.Metadata.Name = clusterName
		fakeStackManager = new(fakes.FakeStackManager)
		ranDeleteDeprecatedTasks = false
		ctl = &eks.ClusterProvider{Provider: p, Status: &eks.ProviderStatus{}}
	})

	Context("when the cluster is operable", func() {
		It("deletes the cluster", func() {
			//mocks are in order of being called
			p.MockEKS().On("DescribeCluster", mock.MatchedBy(func(input *awseks.DescribeClusterInput) bool {
				return *input.Name == clusterName
			})).Return(&awseks.DescribeClusterOutput{
				Cluster: testutils.NewFakeCluster(clusterName, awseks.ClusterStatusActive),
			}, nil)

			p.MockEKS().On("DeleteAddon", &awseks.DeleteAddonInput{
				ClusterName: strings.Pointer(clusterName),
				AddonName:   strings.Pointer("vpc-cni"),
			}).Return(&awseks.DeleteAddonOutput{}, nil)

			p.MockEKS().On("ListFargateProfiles", &awseks.ListFargateProfilesInput{
				ClusterName: strings.Pointer(clusterName),
			}).Once().Return(&awseks.ListFargateProfilesOutput{FargateProfileNames: aws.StringSlice([]string{"fargate-1"})}, nil)

			p.MockEKS().On("DeleteFargateProfile", &awseks.DeleteFargateProfileInput{
				ClusterName:        aws.String(clusterName),
				FargateProfileName: aws.String("fargate-1"),
			}).Once().Return(&awseks.DeleteFargateProfileOutput{}, nil)

			p.MockEKS().On("ListFargateProfiles", &awseks.ListFargateProfilesInput{
				ClusterName: strings.Pointer(clusterName),
			}).Once().Return(&awseks.ListFargateProfilesOutput{}, nil)

			fargateStackName := aws.String("eksctl-my-cluster-fargate")
			p.MockCloudFormation().On("DescribeStacks", mock.Anything, &cloudformation.DescribeStacksInput{
				StackName: fargateStackName,
			}).Return(&cloudformation.DescribeStacksOutput{
				Stacks: []types.Stack{
					{
						StackName: fargateStackName,
						Tags: []types.Tag{
							{
								Key:   aws.String("alpha.eksctl.io/cluster-name"),
								Value: aws.String(clusterName),
							},
						},
						StackStatus: types.StackStatusCreateComplete,
					},
				},
			}, nil)

			p.MockCloudFormation().On("DeleteStack", mock.Anything).Return(nil, nil)

			fakeStackManager.DeleteTasksForDeprecatedStacksReturns(&tasks.TaskTree{
				Tasks: []tasks.Task{&tasks.GenericTask{Doer: func() error {
					ranDeleteDeprecatedTasks = true
					return nil
				}}},
			}, nil)

			p.MockEC2().On("DescribeKeyPairs", mock.Anything, mock.Anything).Return(&ec2.DescribeKeyPairsOutput{}, nil)

			p.MockEC2().On("DescribeSecurityGroups", mock.Anything, mock.Anything).Return(&ec2.DescribeSecurityGroupsOutput{}, nil)

			fakeStackManager.GetFargateStackReturns(&types.Stack{StackName: aws.String("fargate-role")}, nil)
			fakeStackManager.DeleteStackBySpecReturns(nil, nil)

			p.MockEKS().On("ListNodegroups", mock.Anything).Return(&awseks.ListNodegroupsOutput{
				Nodegroups: aws.StringSlice([]string{"ng-1", "ng-2"}),
			}, nil)

			fakeStackManager.ListNodeGroupStacksReturns([]manager.NodeGroupStack{{NodeGroupName: "ng-1"}}, nil)

			var deleteCallCount int
			fakeStackManager.NewTasksToDeleteNodeGroupsReturns(&tasks.TaskTree{
				Tasks: []tasks.Task{&tasks.GenericTask{Doer: func() error {
					deleteCallCount++
					return nil
				}}},
			}, nil)

			var unownedDeleteCallCount int
			fakeStackManager.NewTaskToDeleteUnownedNodeGroupReturns(&tasks.TaskTree{
				Tasks: []tasks.Task{&tasks.GenericTask{Doer: func() error {
					unownedDeleteCallCount++
					return nil
				}}},
			})

			p.MockEKS().On("DeleteNodegroup", &awseks.DeleteNodegroupInput{ClusterName: &clusterName, NodegroupName: aws.String("ng-1")}).Return(&awseks.DeleteNodegroupOutput{}, nil)
			p.MockEKS().On("DeleteNodegroup", &awseks.DeleteNodegroupInput{ClusterName: &clusterName, NodegroupName: aws.String("ng-2")}).Return(&awseks.DeleteNodegroupOutput{}, nil)

			p.MockEKS().On("DeleteCluster", mock.Anything).Return(&awseks.DeleteClusterOutput{}, nil)
			c := cluster.NewUnownedCluster(cfg, ctl, fakeStackManager)
			fakeClientSet := fake.NewSimpleClientset()

			c.SetNewClientSet(func() (kubernetes.Interface, error) {
				return fakeClientSet, nil
			})

<<<<<<< HEAD
			err := c.Delete(context.TODO(), time.Microsecond, false, false, false, 1)
=======
			err := c.Delete(context.Background(), time.Microsecond, false, false, false, 1)
>>>>>>> 506e8da5
			Expect(err).NotTo(HaveOccurred())
			Expect(deleteCallCount).To(Equal(1))
			Expect(unownedDeleteCallCount).To(Equal(1))
			Expect(fakeStackManager.DeleteTasksForDeprecatedStacksCallCount()).To(Equal(1))
			Expect(ranDeleteDeprecatedTasks).To(BeTrue())
			Expect(fakeStackManager.DeleteStackBySpecCallCount()).To(Equal(1))
			_, stack := fakeStackManager.DeleteStackBySpecArgsForCall(0)
			Expect(*stack.StackName).To(Equal("fargate-role"))
		})

		When("force flag is set to true", func() {
			It("ignoring nodes draining error", func() {
				//mocks are in order of being called
				p.MockEKS().On("DescribeCluster", mock.MatchedBy(func(input *awseks.DescribeClusterInput) bool {
					return *input.Name == clusterName
				})).Return(&awseks.DescribeClusterOutput{
					Cluster: testutils.NewFakeCluster(clusterName, awseks.ClusterStatusActive),
				}, nil)

				p.MockEKS().On("DeleteAddon", &awseks.DeleteAddonInput{
					ClusterName: strings.Pointer(clusterName),
					AddonName:   strings.Pointer("vpc-cni"),
				}).Return(&awseks.DeleteAddonOutput{}, nil)

				p.MockEKS().On("ListFargateProfiles", &awseks.ListFargateProfilesInput{
					ClusterName: strings.Pointer(clusterName),
				}).Once().Return(&awseks.ListFargateProfilesOutput{}, nil)

				p.MockEKS().On("DeleteFargateProfile", &awseks.DeleteFargateProfileInput{
					ClusterName:        aws.String(clusterName),
					FargateProfileName: aws.String("fargate-1"),
				}).Once().Return(&awseks.DeleteFargateProfileOutput{}, nil)

				p.MockEKS().On("ListFargateProfiles", &awseks.ListFargateProfilesInput{
					ClusterName: strings.Pointer(clusterName),
				}).Once().Return(&awseks.ListFargateProfilesOutput{}, nil)

				fargateStackName := aws.String("eksctl-my-cluster-fargate")
				p.MockCloudFormation().On("DescribeStacks", &cloudformation.DescribeStacksInput{
					StackName: fargateStackName,
				}).Return(&cloudformation.DescribeStacksOutput{}, nil)

				p.MockCloudFormation().On("DeleteStack", mock.Anything).Return(nil, nil)

				fakeStackManager.DeleteTasksForDeprecatedStacksReturns(&tasks.TaskTree{
					Tasks: []tasks.Task{},
				}, nil)

				p.MockEC2().On("DescribeKeyPairs", mock.Anything, mock.Anything).Return(&ec2.DescribeKeyPairsOutput{}, nil)

				p.MockEC2().On("DescribeSecurityGroups", mock.Anything, mock.Anything).Return(&ec2.DescribeSecurityGroupsOutput{}, nil)

				fakeStackManager.GetFargateStackReturns(nil, nil)
				fakeStackManager.DeleteStackBySpecReturns(nil, nil)

				p.MockEKS().On("ListNodegroups", mock.Anything).Return(&awseks.ListNodegroupsOutput{
					Nodegroups: aws.StringSlice([]string{"ng-1", "ng-2"}),
				}, nil)

				fakeStackManager.ListNodeGroupStacksReturns([]manager.NodeGroupStack{{NodeGroupName: "ng-1"}}, nil)

				var deleteCallCount int
				fakeStackManager.NewTasksToDeleteNodeGroupsReturns(&tasks.TaskTree{
					Tasks: []tasks.Task{},
				}, nil)

				var unownedDeleteCallCount int
				fakeStackManager.NewTaskToDeleteUnownedNodeGroupReturns(&tasks.TaskTree{
					Tasks: []tasks.Task{},
				})

				p.MockEKS().On("DeleteNodegroup", nil).Return(&awseks.DeleteNodegroupOutput{}, nil)
				p.MockEKS().On("DeleteNodegroup", nil).Return(&awseks.DeleteNodegroupOutput{}, nil)

				p.MockEKS().On("DeleteCluster", mock.Anything).Return(&awseks.DeleteClusterOutput{}, nil)
				ctl.Status = &eks.ProviderStatus{
					ClusterInfo: &eks.ClusterInfo{
						Cluster: &awseks.Cluster{
							Status:  aws.String(awseks.ClusterStatusActive),
							Version: aws.String("1.21"),
						},
					},
				}
				c := cluster.NewUnownedCluster(cfg, ctl, fakeStackManager)
				fakeClientSet := fake.NewSimpleClientset()

				c.SetNewClientSet(func() (kubernetes.Interface, error) {
					return fakeClientSet, nil
				})

				mockedDrainInput := &nodegroup.DrainInput{
					NodeGroups:     cmdutils.ToKubeNodeGroups(cfg),
					MaxGracePeriod: ctl.Provider.WaitTimeout(),
					Parallel:       1,
				}

				mockedDrainer := &drainerMockUnowned{}
				mockedDrainer.On("Drain", mockedDrainInput).Return(errors.New("Mocked error"))
				c.SetNewNodeGroupManager(func(cfg *api.ClusterConfig, ctl *eks.ClusterProvider, clientSet kubernetes.Interface) cluster.NodeGroupDrainer {
					return mockedDrainer
				})

<<<<<<< HEAD
				err := c.Delete(context.TODO(), time.Microsecond, false, true, false, 1)
=======
				err := c.Delete(context.Background(), time.Microsecond, false, true, false, 1)
>>>>>>> 506e8da5
				Expect(err).NotTo(HaveOccurred())
				Expect(deleteCallCount).To(Equal(0))
				Expect(unownedDeleteCallCount).To(Equal(0))
				Expect(fakeStackManager.DeleteTasksForDeprecatedStacksCallCount()).To(Equal(1))
				Expect(ranDeleteDeprecatedTasks).To(BeFalse())
				Expect(fakeStackManager.DeleteStackBySpecCallCount()).To(Equal(0))
				mockedDrainer.AssertNumberOfCalls(GinkgoT(), "Drain", 1)
			})
		})

		When("force flag is set to false", func() {
			It("nodes draining error thrown", func() {
				//mocks are in order of being called
				p.MockEKS().On("DescribeCluster", mock.MatchedBy(func(input *awseks.DescribeClusterInput) bool {
					return *input.Name == clusterName
				})).Return(&awseks.DescribeClusterOutput{
					Cluster: testutils.NewFakeCluster(clusterName, awseks.ClusterStatusActive),
				}, nil)

				p.MockEKS().On("DeleteAddon", &awseks.DeleteAddonInput{
					ClusterName: strings.Pointer(clusterName),
					AddonName:   strings.Pointer("vpc-cni"),
				}).Return(&awseks.DeleteAddonOutput{}, nil)

				p.MockEKS().On("ListFargateProfiles", &awseks.ListFargateProfilesInput{
					ClusterName: strings.Pointer(clusterName),
				}).Once().Return(&awseks.ListFargateProfilesOutput{}, nil)

				p.MockEKS().On("DeleteFargateProfile", &awseks.DeleteFargateProfileInput{
					ClusterName:        aws.String(clusterName),
					FargateProfileName: aws.String("fargate-1"),
				}).Once().Return(&awseks.DeleteFargateProfileOutput{}, nil)

				p.MockEKS().On("ListFargateProfiles", &awseks.ListFargateProfilesInput{
					ClusterName: strings.Pointer(clusterName),
				}).Once().Return(&awseks.ListFargateProfilesOutput{}, nil)

				fargateStackName := aws.String("eksctl-my-cluster-fargate")
				p.MockCloudFormation().On("DescribeStacks", &cloudformation.DescribeStacksInput{
					StackName: fargateStackName,
				}).Return(&cloudformation.DescribeStacksOutput{}, nil)

				p.MockCloudFormation().On("DeleteStack", mock.Anything).Return(nil, nil)

				fakeStackManager.DeleteTasksForDeprecatedStacksReturns(&tasks.TaskTree{
					Tasks: []tasks.Task{},
				}, nil)

				p.MockEC2().On("DescribeKeyPairs", mock.Anything, mock.Anything).Return(&ec2.DescribeKeyPairsOutput{}, nil)

				p.MockEC2().On("DescribeSecurityGroups", mock.Anything, mock.Anything).Return(&ec2.DescribeSecurityGroupsOutput{}, nil)

				fakeStackManager.GetFargateStackReturns(nil, nil)
				fakeStackManager.DeleteStackBySpecReturns(nil, nil)

				p.MockEKS().On("ListNodegroups", mock.Anything).Return(&awseks.ListNodegroupsOutput{
					Nodegroups: aws.StringSlice([]string{"ng-1", "ng-2"}),
				}, nil)

				fakeStackManager.ListNodeGroupStacksReturns([]manager.NodeGroupStack{{NodeGroupName: "ng-1"}}, nil)

				var deleteCallCount int
				fakeStackManager.NewTasksToDeleteNodeGroupsReturns(&tasks.TaskTree{
					Tasks: []tasks.Task{},
				}, nil)

				var unownedDeleteCallCount int
				fakeStackManager.NewTaskToDeleteUnownedNodeGroupReturns(&tasks.TaskTree{
					Tasks: []tasks.Task{},
				})

				p.MockEKS().On("DeleteNodegroup", nil).Return(&awseks.DeleteNodegroupOutput{}, nil)
				p.MockEKS().On("DeleteNodegroup", nil).Return(&awseks.DeleteNodegroupOutput{}, nil)

				p.MockEKS().On("DeleteCluster", mock.Anything).Return(&awseks.DeleteClusterOutput{}, nil)
				c := cluster.NewUnownedCluster(cfg, ctl, fakeStackManager)
				fakeClientSet := fake.NewSimpleClientset()

				c.SetNewClientSet(func() (kubernetes.Interface, error) {
					return fakeClientSet, nil
				})
				ctl.Status = &eks.ProviderStatus{
					ClusterInfo: &eks.ClusterInfo{
						Cluster: &awseks.Cluster{
							Status:  aws.String(awseks.ClusterStatusActive),
							Version: aws.String("1.21"),
						},
					},
				}
				mockedDrainInput := &nodegroup.DrainInput{
					NodeGroups:     cmdutils.ToKubeNodeGroups(cfg),
					MaxGracePeriod: ctl.Provider.WaitTimeout(),
					Parallel:       1,
				}

				errorMessage := "Mocked error"
				mockedDrainer := &drainerMockUnowned{}
				mockedDrainer.On("Drain", mockedDrainInput).Return(errors.New(errorMessage))
				c.SetNewNodeGroupManager(func(cfg *api.ClusterConfig, ctl *eks.ClusterProvider, clientSet kubernetes.Interface) cluster.NodeGroupDrainer {
					return mockedDrainer
				})

<<<<<<< HEAD
				err := c.Delete(context.TODO(), time.Microsecond, false, false, false, 1)
=======
				err := c.Delete(context.Background(), time.Microsecond, false, false, false, 1)
>>>>>>> 506e8da5
				Expect(err).To(MatchError(errorMessage))
				Expect(deleteCallCount).To(Equal(0))
				Expect(unownedDeleteCallCount).To(Equal(0))
				Expect(fakeStackManager.DeleteTasksForDeprecatedStacksCallCount()).To(Equal(0))
				Expect(ranDeleteDeprecatedTasks).To(BeFalse())
				Expect(fakeStackManager.DeleteStackBySpecCallCount()).To(Equal(0))
				mockedDrainer.AssertNumberOfCalls(GinkgoT(), "Drain", 1)
			})
		})
	})

	Context("when the cluster is inoperable", func() {
		It("deletes the cluster without trying to query kubernetes", func() {
			//mocks are in order of being called
			p.MockEKS().On("DescribeCluster", mock.MatchedBy(func(input *awseks.DescribeClusterInput) bool {
				Expect(*input.Name).To(Equal(clusterName))
				return true
			})).Return(&awseks.DescribeClusterOutput{
				Cluster: testutils.NewFakeCluster(clusterName, awseks.ClusterStatusFailed),
			}, nil)

			fakeStackManager.DeleteTasksForDeprecatedStacksReturns(&tasks.TaskTree{
				Tasks: []tasks.Task{&tasks.GenericTask{Doer: func() error {
					ranDeleteDeprecatedTasks = true
					return nil
				}}},
			}, nil)

			p.MockEC2().On("DescribeKeyPairs", mock.Anything, mock.Anything).Return(&ec2.DescribeKeyPairsOutput{}, nil)

			p.MockEC2().On("DescribeSecurityGroups", mock.Anything, mock.Anything).Return(&ec2.DescribeSecurityGroupsOutput{}, nil)

			p.MockEKS().On("ListNodegroups", mock.Anything).Return(&awseks.ListNodegroupsOutput{
				Nodegroups: aws.StringSlice([]string{"ng-1", "ng-2"}),
			}, nil)

			fakeStackManager.ListNodeGroupStacksReturns([]manager.NodeGroupStack{{NodeGroupName: "ng-1"}}, nil)

			var deleteCallCount int
			fakeStackManager.NewTasksToDeleteNodeGroupsReturns(&tasks.TaskTree{
				Tasks: []tasks.Task{&tasks.GenericTask{Doer: func() error {
					deleteCallCount++
					return nil
				}}},
			}, nil)

			var unownedDeleteCallCount int
			fakeStackManager.NewTaskToDeleteUnownedNodeGroupReturns(&tasks.TaskTree{
				Tasks: []tasks.Task{&tasks.GenericTask{Doer: func() error {
					unownedDeleteCallCount++
					return nil
				}}},
			})

			p.MockEKS().On("DeleteNodegroup", mock.MatchedBy(func(input *awseks.DeleteNodegroupInput) bool {
				Expect(*input.ClusterName).To(Equal(clusterName))
				Expect(*input.NodegroupName).To(Equal("ng-1"))
				return true
			})).Return(&awseks.DeleteNodegroupOutput{}, nil)

			p.MockEKS().On("DeleteCluster", mock.Anything).Return(&awseks.DeleteClusterOutput{}, nil)

			c := cluster.NewUnownedCluster(cfg, ctl, fakeStackManager)
<<<<<<< HEAD
			err := c.Delete(context.TODO(), time.Microsecond, false, false, false, 1)
=======
			err := c.Delete(context.Background(), time.Microsecond, false, false, false, 1)
>>>>>>> 506e8da5
			Expect(err).NotTo(HaveOccurred())
			Expect(fakeStackManager.DeleteTasksForDeprecatedStacksCallCount()).To(Equal(1))
			Expect(deleteCallCount).To(Equal(1))
			Expect(unownedDeleteCallCount).To(Equal(1))
			Expect(ranDeleteDeprecatedTasks).To(BeTrue())
		})
	})
})<|MERGE_RESOLUTION|>--- conflicted
+++ resolved
@@ -4,17 +4,10 @@
 	"context"
 	"time"
 
-<<<<<<< HEAD
 	"github.com/aws/aws-sdk-go-v2/service/cloudformation"
 	"github.com/aws/aws-sdk-go-v2/service/cloudformation/types"
+	"github.com/aws/aws-sdk-go-v2/service/ec2"
 	"github.com/aws/aws-sdk-go/aws"
-	"github.com/aws/aws-sdk-go/service/ec2"
-=======
-	"github.com/aws/aws-sdk-go-v2/service/ec2"
-
-	"github.com/aws/aws-sdk-go/aws"
-	"github.com/aws/aws-sdk-go/service/cloudformation"
->>>>>>> 506e8da5
 	awseks "github.com/aws/aws-sdk-go/service/eks"
 	. "github.com/onsi/ginkgo"
 	. "github.com/onsi/gomega"
@@ -159,11 +152,7 @@
 				return fakeClientSet, nil
 			})
 
-<<<<<<< HEAD
-			err := c.Delete(context.TODO(), time.Microsecond, false, false, false, 1)
-=======
 			err := c.Delete(context.Background(), time.Microsecond, false, false, false, 1)
->>>>>>> 506e8da5
 			Expect(err).NotTo(HaveOccurred())
 			Expect(deleteCallCount).To(Equal(1))
 			Expect(unownedDeleteCallCount).To(Equal(1))
@@ -266,11 +255,7 @@
 					return mockedDrainer
 				})
 
-<<<<<<< HEAD
-				err := c.Delete(context.TODO(), time.Microsecond, false, true, false, 1)
-=======
 				err := c.Delete(context.Background(), time.Microsecond, false, true, false, 1)
->>>>>>> 506e8da5
 				Expect(err).NotTo(HaveOccurred())
 				Expect(deleteCallCount).To(Equal(0))
 				Expect(unownedDeleteCallCount).To(Equal(0))
@@ -373,11 +358,7 @@
 					return mockedDrainer
 				})
 
-<<<<<<< HEAD
-				err := c.Delete(context.TODO(), time.Microsecond, false, false, false, 1)
-=======
 				err := c.Delete(context.Background(), time.Microsecond, false, false, false, 1)
->>>>>>> 506e8da5
 				Expect(err).To(MatchError(errorMessage))
 				Expect(deleteCallCount).To(Equal(0))
 				Expect(unownedDeleteCallCount).To(Equal(0))
@@ -441,11 +422,7 @@
 			p.MockEKS().On("DeleteCluster", mock.Anything).Return(&awseks.DeleteClusterOutput{}, nil)
 
 			c := cluster.NewUnownedCluster(cfg, ctl, fakeStackManager)
-<<<<<<< HEAD
-			err := c.Delete(context.TODO(), time.Microsecond, false, false, false, 1)
-=======
 			err := c.Delete(context.Background(), time.Microsecond, false, false, false, 1)
->>>>>>> 506e8da5
 			Expect(err).NotTo(HaveOccurred())
 			Expect(fakeStackManager.DeleteTasksForDeprecatedStacksCallCount()).To(Equal(1))
 			Expect(deleteCallCount).To(Equal(1))
