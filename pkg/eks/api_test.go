package eks_test

import (
	"context"
	"fmt"

	"github.com/aws/aws-sdk-go-v2/aws"
	"github.com/aws/aws-sdk-go-v2/service/ec2"
	ec2types "github.com/aws/aws-sdk-go-v2/service/ec2/types"
	"github.com/aws/aws-sdk-go-v2/service/ssm"
	ssmtypes "github.com/aws/aws-sdk-go-v2/service/ssm/types"

	. "github.com/onsi/ginkgo"
	. "github.com/onsi/gomega"
	gomegatypes "github.com/onsi/gomega/types"
	"github.com/stretchr/testify/mock"

	"github.com/weaveworks/eksctl/pkg/eks"
	"github.com/weaveworks/eksctl/pkg/testutils/mockprovider"

	api "github.com/weaveworks/eksctl/pkg/apis/eksctl.io/v1alpha5"
	. "github.com/weaveworks/eksctl/pkg/eks"
)

var _ = Describe("eksctl API", func() {

	Context("loading config files", func() {

		BeforeEach(func() {
			err := api.Register()
			Expect(err).NotTo(HaveOccurred())
		})

		It("should load a valid YAML config without error", func() {
			cfg, err := LoadConfigFromFile("../../examples/01-simple-cluster.yaml")
			Expect(err).NotTo(HaveOccurred())
			Expect(cfg.Metadata.Name).To(Equal("cluster-1"))
			Expect(cfg.NodeGroups).To(HaveLen(1))
		})

		It("should load a valid JSON config without error", func() {
			cfg, err := LoadConfigFromFile("testdata/example.json")
			Expect(err).NotTo(HaveOccurred())
			Expect(cfg.Metadata.Name).To(Equal("cluster-1"))
			Expect(cfg.NodeGroups).To(HaveLen(1))
		})

		It("should error when version is a float, not a string", func() {
			_, err := LoadConfigFromFile("testdata/bad-type-1.yaml")
			Expect(err).To(HaveOccurred())
			Expect(err.Error()).To(HavePrefix(`loading config file "testdata/bad-type-1.yaml": v1alpha5.ClusterConfig.Metadata: v1alpha5.ClusterMeta.Version: ReadString: expects " or n, but found 1`))
		})

		It("should reject unknown field in a YAML config", func() {
			_, err := LoadConfigFromFile("testdata/bad-field-1.yaml")
			Expect(err).To(HaveOccurred())
			Expect(err.Error()).To(HavePrefix(`loading config file "testdata/bad-field-1.yaml": error unmarshaling JSON: while decoding JSON: json: unknown field "zone"`))
		})

		It("should reject unknown field in a YAML config", func() {
			_, err := LoadConfigFromFile("testdata/bad-field-2.yaml")
			Expect(err).To(HaveOccurred())
			Expect(err.Error()).To(HavePrefix(`loading config file "testdata/bad-field-2.yaml": error unmarshaling JSON: while decoding JSON: json: unknown field "bar"`))
		})

		It("should reject unknown field in a JSON config", func() {
			_, err := LoadConfigFromFile("testdata/bad-field-1.json")
			Expect(err).To(HaveOccurred())
			Expect(err.Error()).To(HavePrefix(`loading config file "testdata/bad-field-1.json": error unmarshaling JSON: while decoding JSON: json: unknown field "nodes"`))
		})

		It("should reject old API version", func() {
			_, err := LoadConfigFromFile("testdata/old-version.json")
			Expect(err).To(HaveOccurred())
			Expect(err.Error()).To(HavePrefix(`loading config file "testdata/old-version.json": no kind "ClusterConfig" is registered for version "eksctl.io/v1alpha3" in scheme`))
		})

		It("should error when cannot read a file", func() {
			_, err := LoadConfigFromFile("../../examples/nothing.xml")
			Expect(err).To(HaveOccurred())
			Expect(err.Error()).To(Equal(`reading config file "../../examples/nothing.xml": open ../../examples/nothing.xml: no such file or directory`))
		})
	})

	Context("Dynamic AMI Resolution", func() {
		var (
			ng       *api.NodeGroup
			provider *mockprovider.MockProvider
		)

		BeforeEach(func() {
			ng = api.NewNodeGroup()
			ng.AMIFamily = api.DefaultNodeImageFamily

			provider = mockprovider.NewMockProvider()
			mockDescribeImages(provider, "ami-123", func(input *ec2.DescribeImagesInput) bool {
				return len(input.ImageIds) == 1
			})

		})

		testEnsureAMI := func(matcher gomegatypes.GomegaMatcher) {
			err := ResolveAMI(context.Background(), provider, "1.14", ng)
			ExpectWithOffset(1, err).NotTo(HaveOccurred())
			ExpectWithOffset(1, ng.AMI).To(matcher)
		}

		It("should resolve AMI using SSM Parameter Store by default", func() {
			provider.MockSSM().On("GetParameter", mock.Anything, &ssm.GetParameterInput{
				Name: aws.String("/aws/service/eks/optimized-ami/1.14/amazon-linux-2/recommended/image_id"),
			}).Return(&ssm.GetParameterOutput{
				Parameter: &ssmtypes.Parameter{
					Value: aws.String("ami-ssm"),
				},
			}, nil)

			testEnsureAMI(Equal("ami-ssm"))
		})

		It("should fall back to auto resolution for Ubuntu", func() {
			ng.AMIFamily = api.NodeImageFamilyUbuntu1804
			mockDescribeImages(provider, "ami-ubuntu", func(input *ec2.DescribeImagesInput) bool {
				return input.Owners[0] == "099720109477"
			})
			testEnsureAMI(Equal("ami-ubuntu"))
		})

		It("should retrieve the AMI from EC2 when AMI is auto", func() {
			ng.AMI = "auto"
			ng.InstanceType = "p2.xlarge"
			mockDescribeImages(provider, "ami-auto", func(input *ec2.DescribeImagesInput) bool {
				return len(input.ImageIds) == 0
			})

			testEnsureAMI(Equal("ami-auto"))
		})
	})

})

func mockDescribeImages(p *mockprovider.MockProvider, amiID string, matcher func(*ec2.DescribeImagesInput) bool) {
	p.MockEC2().On("DescribeImages", mock.Anything, mock.MatchedBy(matcher)).
		Return(&ec2.DescribeImagesOutput{
			Images: []ec2types.Image{
				{
					ImageId:        aws.String(amiID),
					State:          ec2types.ImageStateAvailable,
					OwnerId:        aws.String("123"),
					RootDeviceType: ec2types.DeviceTypeEbs,
					RootDeviceName: aws.String("/dev/sda1"),
					BlockDeviceMappings: []ec2types.BlockDeviceMapping{
						{
							DeviceName: aws.String("/dev/sda1"),
							Ebs: &ec2types.EbsBlockDevice{
								Encrypted: aws.Bool(false),
							},
						},
					},
				},
			},
		}, nil)
}

var _ = Describe("Setting Availability Zones", func() {
	var (
		provider *mockprovider.MockProvider
		cfg      *api.ClusterConfig
	)

	BeforeEach(func() {
		cfg = api.NewClusterConfig()
		provider = mockprovider.NewMockProvider()
	})

	When("the AZs were set as CLI params", func() {
		When("the given params contain enough AZs", func() {
			It("sets them as the AZs to be used", func() {
				err := eks.SetAvailabilityZones(context.Background(), cfg, []string{"us-east-2a", "us-east-2b"}, provider.EC2(), "")
				Expect(err).NotTo(HaveOccurred())
			})
		})

		When("the given params contain too few AZs", func() {
			It("returns an error", func() {
				err := eks.SetAvailabilityZones(context.Background(), cfg, []string{"us-east-2a"}, provider.EC2(), "")
				Expect(err).To(MatchError("only 1 zone(s) specified [us-east-2a], 2 are required (can be non-unique)"))
			})
		})
	})

	When("the AZs were set in the config file", func() {
		When("the config file contains enough AZs", func() {
			It("sets them as the AZs to be used", func() {
				cfg.AvailabilityZones = []string{"us-east-2a", "us-east-2b"}
				err := eks.SetAvailabilityZones(context.Background(), cfg, []string{}, provider.EC2(), "")
				Expect(err).NotTo(HaveOccurred())
			})
		})

		When("the config file contains too few AZs", func() {
			It("returns an error", func() {
				cfg.AvailabilityZones = []string{"us-east-2a"}
				err := eks.SetAvailabilityZones(context.Background(), cfg, []string{}, provider.EC2(), "")
				Expect(err).To(MatchError("only 1 zone(s) specified [us-east-2a], 2 are required (can be non-unique)"))
			})
		})
	})

	When("no AZs were set", func() {
		When("the call to fetch AZs fails", func() {
			It("returns an error", func() {
				region := "us-east-2"
				provider.MockEC2().On("DescribeAvailabilityZones", mock.Anything, &ec2.DescribeAvailabilityZonesInput{
					Filters: []ec2types.Filter{{
						Name:   aws.String("region-name"),
						Values: []string{region},
					}, {
						Name:   aws.String("state"),
						Values: []string{string(ec2types.AvailabilityZoneStateAvailable)},
					}},
				}).Return(&ec2.DescribeAvailabilityZonesOutput{}, fmt.Errorf("err"))
				err := eks.SetAvailabilityZones(context.Background(), cfg, []string{}, provider.EC2(), region)
				Expect(err).To(MatchError("getting availability zones: error getting availability zones for region us-east-2: err"))
			})
		})

		When("the call to fetch AZs succeeds", func() {
			It("sets random AZs", func() {
				region := "us-east-2"
				provider.MockEC2().On("DescribeAvailabilityZones", mock.Anything, &ec2.DescribeAvailabilityZonesInput{
					Filters: []ec2types.Filter{{
						Name:   aws.String("region-name"),
						Values: []string{region},
					}, {
						Name:   aws.String("state"),
<<<<<<< HEAD
						Values: []*string{aws.String(ec2.AvailabilityZoneStateAvailable)},
					}, {
						Name:   aws.String("zone-type"),
						Values: []*string{aws.String(ec2.LocationTypeAvailabilityZone)},
=======
						Values: []string{string(ec2types.AvailabilityZoneStateAvailable)},
>>>>>>> 506e8da5
					}},
				}).Return(&ec2.DescribeAvailabilityZonesOutput{
					AvailabilityZones: []ec2types.AvailabilityZone{
						{
							GroupName: aws.String("name"),
							ZoneName:  aws.String(region),
							ZoneId:    aws.String("id"),
						},
						{
							GroupName: aws.String("name"),
							ZoneName:  aws.String(region),
							ZoneId:    aws.String("id"),
						}},
				}, nil)
				err := eks.SetAvailabilityZones(context.Background(), cfg, []string{}, provider.EC2(), region)
				Expect(err).NotTo(HaveOccurred())
			})
		})
	})
})<|MERGE_RESOLUTION|>--- conflicted
+++ resolved
@@ -9,17 +9,15 @@
 	ec2types "github.com/aws/aws-sdk-go-v2/service/ec2/types"
 	"github.com/aws/aws-sdk-go-v2/service/ssm"
 	ssmtypes "github.com/aws/aws-sdk-go-v2/service/ssm/types"
-
 	. "github.com/onsi/ginkgo"
 	. "github.com/onsi/gomega"
 	gomegatypes "github.com/onsi/gomega/types"
 	"github.com/stretchr/testify/mock"
 
+	api "github.com/weaveworks/eksctl/pkg/apis/eksctl.io/v1alpha5"
 	"github.com/weaveworks/eksctl/pkg/eks"
+	. "github.com/weaveworks/eksctl/pkg/eks"
 	"github.com/weaveworks/eksctl/pkg/testutils/mockprovider"
-
-	api "github.com/weaveworks/eksctl/pkg/apis/eksctl.io/v1alpha5"
-	. "github.com/weaveworks/eksctl/pkg/eks"
 )
 
 var _ = Describe("eksctl API", func() {
@@ -217,6 +215,9 @@
 					}, {
 						Name:   aws.String("state"),
 						Values: []string{string(ec2types.AvailabilityZoneStateAvailable)},
+					}, {
+						Name:   aws.String("zone-type"),
+						Values: []string{string(ec2types.LocationTypeAvailabilityZone)},
 					}},
 				}).Return(&ec2.DescribeAvailabilityZonesOutput{}, fmt.Errorf("err"))
 				err := eks.SetAvailabilityZones(context.Background(), cfg, []string{}, provider.EC2(), region)
@@ -233,14 +234,10 @@
 						Values: []string{region},
 					}, {
 						Name:   aws.String("state"),
-<<<<<<< HEAD
-						Values: []*string{aws.String(ec2.AvailabilityZoneStateAvailable)},
+						Values: []string{string(ec2types.AvailabilityZoneStateAvailable)},
 					}, {
 						Name:   aws.String("zone-type"),
-						Values: []*string{aws.String(ec2.LocationTypeAvailabilityZone)},
-=======
-						Values: []string{string(ec2types.AvailabilityZoneStateAvailable)},
->>>>>>> 506e8da5
+						Values: []string{string(ec2types.LocationTypeAvailabilityZone)},
 					}},
 				}).Return(&ec2.DescribeAvailabilityZonesOutput{
 					AvailabilityZones: []ec2types.AvailabilityZone{
