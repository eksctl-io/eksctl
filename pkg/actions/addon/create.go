package addon

import (
	"context"
	"fmt"
	"strings"

	metav1 "k8s.io/apimachinery/pkg/apis/meta/v1"

	"github.com/pkg/errors"
	apierrors "k8s.io/apimachinery/pkg/api/errors"

	"github.com/aws/aws-sdk-go/aws"

	"github.com/aws/aws-sdk-go/service/eks"
	"github.com/kris-nova/logger"

	api "github.com/weaveworks/eksctl/pkg/apis/eksctl.io/v1alpha5"
	"github.com/weaveworks/eksctl/pkg/cfn/builder"
	"k8s.io/apimachinery/pkg/types"
)

const (
	kubeSystemNamespace = "kube-system"
	vpcCNIName          = "vpc-cni"
	ebsCSIDriverName    = "aws-ebs-csi-driver"
)

func (a *Manager) Create(addon *api.Addon, wait bool) error {
	version := addon.Version
	if version != "" {
		var err error
		version, err = a.getLatestMatchingVersion(addon)
		if err != nil {
			return fmt.Errorf("failed to fetch version %s for addon %s: %w", version, addon.Name, err)
		}
	}
	createAddonInput := &eks.CreateAddonInput{
		AddonName:    &addon.Name,
		AddonVersion: &version,
		ClusterName:  &a.clusterConfig.Metadata.Name,
		//ResolveConflicts: 		"enum":["OVERWRITE","NONE"]
	}

	if addon.Force {
		createAddonInput.ResolveConflicts = aws.String("overwrite")
		logger.Debug("setting resolve conflicts to overwrite")
	} else {
		addonName := strings.ToLower(addon.Name)
		if addonName == "coredns" || addonName == "kube-proxy" || addonName == "vpc-cni" {
			logger.Info("when creating an addon to replace an existing application, e.g. CoreDNS, kube-proxy & VPC-CNI the --force flag will ensure the currently deployed configuration is replaced")
		}
	}

	logger.Debug("addon: %v", addon)
	namespace, serviceAccount := a.getKnownServiceAccountLocation(addon)

	if len(addon.Tags) > 0 {
		createAddonInput.Tags = aws.StringMap(addon.Tags)
	}
	if a.withOIDC {
		if addon.ServiceAccountRoleARN != "" {
			logger.Info("using provided ServiceAccountRoleARN %q", addon.ServiceAccountRoleARN)
			createAddonInput.ServiceAccountRoleArn = &addon.ServiceAccountRoleARN
		} else if hasPoliciesSet(addon) {
			outputRole, err := a.createRole(addon, namespace, serviceAccount)
			if err != nil {
				return err
			}
			createAddonInput.ServiceAccountRoleArn = &outputRole
<<<<<<< HEAD
		} else {
			policyDocument, policyARNs := a.getRecommendedPolicies(addon)
			if len(policyARNs) != 0 || policyDocument != nil {
				logger.Info("creating role using recommended policies")
				addon.AttachPolicyARNs = policyARNs
				addon.AttachPolicy = policyDocument
				resourceSet := builder.NewIAMRoleResourceSetWithAttachPolicy(addon.Name, namespace, serviceAccount, addon.PermissionsBoundary, addon.AttachPolicy, a.oidcManager)
				if len(policyARNs) != 0 {
					resourceSet = builder.NewIAMRoleResourceSetWithAttachPolicyARNs(addon.Name, namespace, serviceAccount, addon.PermissionsBoundary, addon.AttachPolicyARNs, a.oidcManager)
				}
				if err := resourceSet.AddAllResources(); err != nil {
					return err
				}
				err := a.createStack(resourceSet, addon)
				if err != nil {
					return err
				}
				createAddonInput.ServiceAccountRoleArn = &resourceSet.OutputRole
			} else {
				logger.Info("no recommended policies found, proceeding without any IAM")
=======
		} else if a.hasRecommendedPolicies(addon) {
			logger.Info("creating role using recommended policies")
			attachPolicyARNs, wellKnownPolicies := a.getRecommendedPolicies(addon)

			if attachPolicyARNs != nil {
				addon.AttachPolicyARNs = attachPolicyARNs
			}
			if wellKnownPolicies != nil {
				addon.WellKnownPolicies = *wellKnownPolicies
			}

			outputRole, err := a.createRole(addon, namespace, serviceAccount)
			if err != nil {
				return err
>>>>>>> ad4b972a
			}
			createAddonInput.ServiceAccountRoleArn = &outputRole
		} else {
			logger.Info("no recommended policies found, proceeding without any IAM")
		}
	} else {
		//if any sort of policy is set or could be set, log a warning
<<<<<<< HEAD
		policyDocument, policyARNs := a.getRecommendedPolicies(addon)
		if addon.ServiceAccountRoleARN != "" || hasPoliciesSet(addon) || len(policyARNs) != 0 || policyDocument != nil {
=======
		if addon.ServiceAccountRoleARN != "" || hasPoliciesSet(addon) || a.hasRecommendedPolicies(addon) {
>>>>>>> ad4b972a
			logger.Warning("OIDC is disabled but policies are required/specified for this addon. Users are responsible for attaching the policies to all nodegroup roles")
		}
	}

	if addon.CanonicalName() == vpcCNIName {
		logger.Debug("patching AWS node")
		err := a.patchAWSNodeSA()
		if err != nil {
			return err
		}

		err = a.patchAWSNodeDaemonSet()
		if err != nil {
			return err
		}
	}

	logger.Info("creating addon")
	output, err := a.eksAPI.CreateAddon(createAddonInput)
	if err != nil {
		return errors.Wrapf(err, "failed to create addon %q", addon.Name)
	}

	if output != nil {
		logger.Debug("EKS Create Addon output: %s", output.String())
	}

	if wait {
		return a.waitForAddonToBeActive(addon)
	}
	logger.Info("successfully created addon")
	return nil
}

func (a *Manager) patchAWSNodeSA() error {
	serviceaccounts := a.clientSet.CoreV1().ServiceAccounts("kube-system")
	sa, err := serviceaccounts.Get(context.TODO(), "aws-node", metav1.GetOptions{})
	if err != nil {
		if apierrors.IsNotFound(err) {
			logger.Debug("could not find aws-node SA, skipping patching")
			return nil
		}
		return err
	}
	var managerIndex = -1
	for i, managedFields := range sa.ManagedFields {
		if managedFields.Manager == "eksctl" {
			managerIndex = i
		}
	}
	if managerIndex == -1 {
		logger.Debug("no 'eksctl' managed field found")
		return nil
	}

	_, err = serviceaccounts.Patch(context.TODO(), "aws-node", types.JSONPatchType, []byte(fmt.Sprintf(`[{"op": "remove", "path": "/metadata/managedFields/%d"}]`, managerIndex)), metav1.PatchOptions{})
	if err != nil {
		return errors.Wrap(err, "failed to patch sa")
	}

	return nil
}

func (a *Manager) patchAWSNodeDaemonSet() error {
	daemonsets := a.clientSet.AppsV1().DaemonSets(kubeSystemNamespace)
	sa, err := daemonsets.Get(context.TODO(), "aws-node", metav1.GetOptions{})
	if err != nil {
		if apierrors.IsNotFound(err) {
			logger.Debug("could not find aws-node daemon set, skipping patching")
			return nil
		}
		return err
	}
	var managerIndex = -1
	for i, managedFields := range sa.ManagedFields {
		if managedFields.Manager == "eksctl" {
			managerIndex = i
		}
	}
	if managerIndex == -1 {
		logger.Debug("no 'eksctl' managed field found")
		return nil
	}

	_, err = daemonsets.Patch(context.TODO(), "aws-node", types.JSONPatchType, []byte(fmt.Sprintf(`[{"op": "remove", "path": "/metadata/managedFields/%d"}]`, managerIndex)), metav1.PatchOptions{})
	if err != nil {
		return errors.Wrap(err, "failed to patch daemon set")
	}

	return nil
}
<<<<<<< HEAD
func (a *Manager) getRecommendedPolicies(addon *api.Addon) (api.InlineDocument, []string) {
	// API isn't case sensitive
	switch addon.CanonicalName() {
	case vpcCNIName:
		if a.clusterConfig.VPC != nil && a.clusterConfig.VPC.IPFamily == api.IPV6Family {
			return makeIPv6VPCCNIPolicyDocument(), nil
		}
		return nil, []string{fmt.Sprintf("arn:%s:iam::aws:policy/%s", api.Partition(a.clusterConfig.Metadata.Region), api.IAMPolicyAmazonEKSCNIPolicy)}
	default:
		return nil, nil
=======

func (a *Manager) hasRecommendedPolicies(addon *api.Addon) bool {
	attachPolicyARNs, wellKnownPolicies := a.getRecommendedPolicies(addon)
	return attachPolicyARNs != nil || wellKnownPolicies != nil
}

func (a *Manager) getRecommendedPolicies(addon *api.Addon) ([]string, *api.WellKnownPolicies) {
	// API isn't case sensitive
	switch addon.CanonicalName() {
	case vpcCNIName:
		return []string{fmt.Sprintf("arn:%s:iam::aws:policy/%s", api.Partition(a.clusterConfig.Metadata.Region), api.IAMPolicyAmazonEKSCNIPolicy)}, nil
	case ebsCSIDriverName:
		return nil, &api.WellKnownPolicies{
			EBSCSIController: true,
		}
>>>>>>> ad4b972a
	}
	return nil, nil
}

func (a *Manager) getKnownServiceAccountLocation(addon *api.Addon) (string, string) {
	// API isn't case sensitive
	switch addon.CanonicalName() {
	case vpcCNIName:
		logger.Debug("found known service account location %s/%s", api.AWSNodeMeta.Namespace, api.AWSNodeMeta.Name)
		return api.AWSNodeMeta.Namespace, api.AWSNodeMeta.Name
	default:
		return "", ""
	}
}

func hasPoliciesSet(addon *api.Addon) bool {
	return len(addon.AttachPolicyARNs) != 0 || addon.WellKnownPolicies.HasPolicy() || addon.AttachPolicy != nil
}

func (a *Manager) createRole(addon *api.Addon, namespace, serviceAccount string) (string, error) {
	resourceSet, err := a.createRoleResourceSet(addon, namespace, serviceAccount)

	if err != nil {
		return "", err
	}

	err = a.createStack(resourceSet, addon)
	if err != nil {
		return "", err
	}
	return resourceSet.OutputRole, nil
}

func (a *Manager) createRoleResourceSet(addon *api.Addon, namespace, serviceAccount string) (*builder.IAMRoleResourceSet, error) {
	var resourceSet *builder.IAMRoleResourceSet
	if len(addon.AttachPolicyARNs) != 0 {
		logger.Info("creating role using provided policies ARNs")
		resourceSet = builder.NewIAMRoleResourceSetWithAttachPolicyARNs(addon.Name, namespace, serviceAccount, addon.PermissionsBoundary, addon.AttachPolicyARNs, a.oidcManager)
	} else if addon.WellKnownPolicies.HasPolicy() {
		logger.Info("creating role using provided well known policies")
		resourceSet = builder.NewIAMRoleResourceSetWithWellKnownPolicies(addon.Name, namespace, serviceAccount, addon.PermissionsBoundary, addon.WellKnownPolicies, a.oidcManager)
	} else {
		logger.Info("creating role using provided policies")
		resourceSet = builder.NewIAMRoleResourceSetWithAttachPolicy(addon.Name, namespace, serviceAccount, addon.PermissionsBoundary, addon.AttachPolicy, a.oidcManager)
	}
	return resourceSet, resourceSet.AddAllResources()
}

func (a *Manager) createStack(resourceSet builder.ResourceSet, addon *api.Addon) error {
	errChan := make(chan error)

	tags := map[string]string{
		api.AddonNameTag: addon.Name,
	}

	err := a.stackManager.CreateStack(a.makeAddonName(addon.Name), resourceSet, tags, nil, errChan)
	if err != nil {
		return err
	}

	return <-errChan
}

func makeIPv6VPCCNIPolicyDocument() map[string]interface{} {
	return map[string]interface{}{
		"Version": "2012-10-17",
		"Statement": []map[string]interface{}{
			{
				"Effect": "Allow",
				"Action": []string{
					"ec2:AssignIpv6Addresses",
					"ec2:DescribeInstances",
					"ec2:DescribeTags",
					"ec2:DescribeNetworkInterfaces",
					"ec2:DescribeInstanceTypes",
				},
				"Resource": "*",
			},
			{
				"Effect": "Allow",
				"Action": []string{
					"ec2:CreateTags",
				},
				"Resource": "arn:aws:ec2:*:*:network-interface/*",
			},
		},
	}
}<|MERGE_RESOLUTION|>--- conflicted
+++ resolved
@@ -68,10 +68,9 @@
 				return err
 			}
 			createAddonInput.ServiceAccountRoleArn = &outputRole
-<<<<<<< HEAD
 		} else {
-			policyDocument, policyARNs := a.getRecommendedPolicies(addon)
-			if len(policyARNs) != 0 || policyDocument != nil {
+			policyDocument, policyARNs, wellKnownPolicies := a.getRecommendedPolicies(addon)
+			if len(policyARNs) != 0 || policyDocument != nil || wellKnownPolicies != nil {
 				logger.Info("creating role using recommended policies")
 				addon.AttachPolicyARNs = policyARNs
 				addon.AttachPolicy = policyDocument
@@ -79,6 +78,10 @@
 				if len(policyARNs) != 0 {
 					resourceSet = builder.NewIAMRoleResourceSetWithAttachPolicyARNs(addon.Name, namespace, serviceAccount, addon.PermissionsBoundary, addon.AttachPolicyARNs, a.oidcManager)
 				}
+				if wellKnownPolicies != nil {
+					addon.WellKnownPolicies = *wellKnownPolicies
+					resourceSet = builder.NewIAMRoleResourceSetWithWellKnownPolicies(addon.Name, namespace, serviceAccount, addon.PermissionsBoundary, addon.WellKnownPolicies, a.oidcManager)
+				}
 				if err := resourceSet.AddAllResources(); err != nil {
 					return err
 				}
@@ -89,35 +92,12 @@
 				createAddonInput.ServiceAccountRoleArn = &resourceSet.OutputRole
 			} else {
 				logger.Info("no recommended policies found, proceeding without any IAM")
-=======
-		} else if a.hasRecommendedPolicies(addon) {
-			logger.Info("creating role using recommended policies")
-			attachPolicyARNs, wellKnownPolicies := a.getRecommendedPolicies(addon)
-
-			if attachPolicyARNs != nil {
-				addon.AttachPolicyARNs = attachPolicyARNs
 			}
-			if wellKnownPolicies != nil {
-				addon.WellKnownPolicies = *wellKnownPolicies
-			}
-
-			outputRole, err := a.createRole(addon, namespace, serviceAccount)
-			if err != nil {
-				return err
->>>>>>> ad4b972a
-			}
-			createAddonInput.ServiceAccountRoleArn = &outputRole
-		} else {
-			logger.Info("no recommended policies found, proceeding without any IAM")
 		}
 	} else {
 		//if any sort of policy is set or could be set, log a warning
-<<<<<<< HEAD
-		policyDocument, policyARNs := a.getRecommendedPolicies(addon)
-		if addon.ServiceAccountRoleARN != "" || hasPoliciesSet(addon) || len(policyARNs) != 0 || policyDocument != nil {
-=======
-		if addon.ServiceAccountRoleARN != "" || hasPoliciesSet(addon) || a.hasRecommendedPolicies(addon) {
->>>>>>> ad4b972a
+		policyDocument, policyARNs, wellKnownPolicies := a.getRecommendedPolicies(addon)
+		if addon.ServiceAccountRoleARN != "" || hasPoliciesSet(addon) || len(policyARNs) != 0 || policyDocument != nil || wellKnownPolicies != nil {
 			logger.Warning("OIDC is disabled but policies are required/specified for this addon. Users are responsible for attaching the policies to all nodegroup roles")
 		}
 	}
@@ -209,36 +189,22 @@
 
 	return nil
 }
-<<<<<<< HEAD
-func (a *Manager) getRecommendedPolicies(addon *api.Addon) (api.InlineDocument, []string) {
+func (a *Manager) getRecommendedPolicies(addon *api.Addon) (api.InlineDocument, []string, *api.WellKnownPolicies) {
 	// API isn't case sensitive
 	switch addon.CanonicalName() {
 	case vpcCNIName:
 		if a.clusterConfig.VPC != nil && a.clusterConfig.VPC.IPFamily == api.IPV6Family {
-			return makeIPv6VPCCNIPolicyDocument(), nil
-		}
-		return nil, []string{fmt.Sprintf("arn:%s:iam::aws:policy/%s", api.Partition(a.clusterConfig.Metadata.Region), api.IAMPolicyAmazonEKSCNIPolicy)}
+			return makeIPv6VPCCNIPolicyDocument(), nil, nil
+		}
+		return nil, []string{fmt.Sprintf("arn:%s:iam::aws:policy/%s", api.Partition(a.clusterConfig.Metadata.Region), api.IAMPolicyAmazonEKSCNIPolicy)}, nil
+	case ebsCSIDriverName:
+		return nil, nil, &api.WellKnownPolicies{
+			EBSCSIController: true,
+		}
 	default:
-		return nil, nil
-=======
-
-func (a *Manager) hasRecommendedPolicies(addon *api.Addon) bool {
-	attachPolicyARNs, wellKnownPolicies := a.getRecommendedPolicies(addon)
-	return attachPolicyARNs != nil || wellKnownPolicies != nil
-}
-
-func (a *Manager) getRecommendedPolicies(addon *api.Addon) ([]string, *api.WellKnownPolicies) {
-	// API isn't case sensitive
-	switch addon.CanonicalName() {
-	case vpcCNIName:
-		return []string{fmt.Sprintf("arn:%s:iam::aws:policy/%s", api.Partition(a.clusterConfig.Metadata.Region), api.IAMPolicyAmazonEKSCNIPolicy)}, nil
-	case ebsCSIDriverName:
-		return nil, &api.WellKnownPolicies{
-			EBSCSIController: true,
-		}
->>>>>>> ad4b972a
-	}
-	return nil, nil
+		return nil, nil, nil
+	}
+	return nil, nil, nil
 }
 
 func (a *Manager) getKnownServiceAccountLocation(addon *api.Addon) (string, string) {
