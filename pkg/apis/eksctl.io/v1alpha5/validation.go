--- conflicted
+++ resolved
@@ -132,12 +132,6 @@
 		return errors.New("field secretsEncryption.keyARN is required for enabling secrets encryption")
 	}
 
-<<<<<<< HEAD
-	// manageSharedNodeSecurityGroupRules cannot be disabled if using eksctl managed security groups
-	if cfg.VPC != nil && cfg.VPC.SharedNodeSecurityGroup == "" && IsDisabled(cfg.VPC.ManageSharedNodeSecurityGroupRules) {
-		return errors.New("vpc.manageSharedNodeSecurityGroupRules must be enabled when using ekstcl-managed security groups")
-	}
-
 	if err := validateKarpenterConfig(cfg); err != nil {
 		return fmt.Errorf("failed to validate karpenter config: %w", err)
 	}
@@ -155,8 +149,6 @@
 	if IsDisabled(cfg.IAM.WithOIDC) {
 		return errors.New("iam.withOIDC must be enabled with Karpenter")
 	}
-=======
->>>>>>> b4f14991
 	return nil
 }
 
