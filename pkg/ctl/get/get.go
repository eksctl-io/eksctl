--- conflicted
+++ resolved
@@ -27,12 +27,8 @@
 		},
 	}
 
-<<<<<<< HEAD
-	cmd.AddCommand(getClusterCmd())
+	cmd.AddCommand(getClusterCmd(g))
 	cmd.AddCommand(getNodegroupCmd())
-=======
-	cmd.AddCommand(getClusterCmd(g))
->>>>>>> c811dea3
 
 	return cmd
 }