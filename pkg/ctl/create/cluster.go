--- conflicted
+++ resolved
@@ -57,28 +57,7 @@
 	})
 
 	group.InFlagSet("Initial nodegroup", func(fs *pflag.FlagSet) {
-<<<<<<< HEAD
 		addCommonCreateFlags(fs, p, cfg, ng)
-=======
-		fs.IntVarP(&ng.DesiredCapacity, "nodes", "N", api.DefaultNodeCount, "total number of nodes (desired capacity of ASG)")
-
-		// TODO: https://github.com/weaveworks/eksctl/issues/28
-		fs.IntVarP(&ng.MinSize, "nodes-min", "m", 0, "minimum nodes in ASG (leave unset for a static nodegroup)")
-		fs.IntVarP(&ng.MaxSize, "nodes-max", "M", 0, "maximum nodes in ASG (leave unset for a static nodegroup)")
-
-		fs.StringVarP(&ng.InstanceType, "node-type", "t", defaultNodeType, "node instance type")
-
-		fs.IntVarP(&ng.VolumeSize, "node-volume-size", "", 0, "Node volume size (in GB)")
-		fs.IntVar(&ng.MaxPodsPerNode, "max-pods-per-node", 0, "maximum number of pods per node (set automatically if unspecified)")
-
-		fs.StringVar(&ng.AMI, "node-ami", ami.ResolverStatic, "Advanced use cases only. If 'static' is supplied (default) then eksctl will use static AMIs; if 'auto' is supplied then eksctl will automatically set the AMI based on version/region/instance type; if any other value is supplied it will override the AMI to use for the nodes. Use with extreme care.")
-		fs.StringVar(&ng.AMIFamily, "node-ami-family", ami.ImageFamilyAmazonLinux2, "Advanced use cases only. If 'AmazonLinux2' is supplied (default), then eksctl will use the offical AWS EKS AMIs (Amazon Linux 2); if 'Ubuntu1804' is supplied, then eksctl will use the offical Canonical EKS AMIs (Ubuntu 18.04).")
-
-		fs.BoolVar(&ng.AllowSSH, "ssh-access", false, "control SSH access for nodes")
-		fs.StringVar(&ng.SSHPublicKeyPath, "ssh-public-key", defaultSSHPublicKey, "SSH public key to use for nodes (import from local path, or use existing EC2 key pair)")
-
-		fs.BoolVarP(&ng.PrivateNetworking, "node-private-networking", "P", false, "whether to make initial nodegroup networking private")
->>>>>>> 66a7888d
 	})
 
 	group.InFlagSet("Cluster add-ons", func(fs *pflag.FlagSet) {
