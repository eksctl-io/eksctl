--- conflicted
+++ resolved
@@ -3,15 +3,11 @@
 import (
 	"context"
 
-<<<<<<< HEAD
 	cfn "github.com/aws/aws-sdk-go-v2/service/cloudformation"
 	"github.com/aws/aws-sdk-go-v2/service/cloudformation/types"
-=======
->>>>>>> 506e8da5
 	"github.com/aws/aws-sdk-go/aws"
 	awseks "github.com/aws/aws-sdk-go/service/eks"
 	"github.com/kris-nova/logger"
-
 	. "github.com/onsi/ginkgo"
 	. "github.com/onsi/ginkgo/extensions/table"
 	. "github.com/onsi/gomega"
@@ -59,11 +55,7 @@
 				})
 
 				JustBeforeEach(func() {
-<<<<<<< HEAD
-					cluster, err = c.GetCluster(context.TODO(), clusterName)
-=======
 					cluster, err = c.GetCluster(context.Background(), clusterName)
->>>>>>> 506e8da5
 				})
 
 				It("should not error", func() {
@@ -119,11 +111,7 @@
 				})
 
 				JustBeforeEach(func() {
-<<<<<<< HEAD
-					cluster, err = c.GetCluster(context.TODO(), clusterName)
-=======
 					cluster, err = c.GetCluster(context.Background(), clusterName)
->>>>>>> 506e8da5
 				})
 
 				It("should not error", func() {
@@ -163,11 +151,7 @@
 			})
 
 			JustBeforeEach(func() {
-<<<<<<< HEAD
-				cluster, err = c.GetCluster(context.TODO(), clusterName)
-=======
 				cluster, err = c.GetCluster(context.Background(), clusterName)
->>>>>>> 506e8da5
 			})
 
 			It("should not error", func() {
