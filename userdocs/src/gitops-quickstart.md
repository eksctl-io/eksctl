# Setup your cluster with gitops

Welcome to `eksctl` gitops Quick Starts. In this guide we will show you
how to launch fully-configured Kubernetes clusters that are ready to
run production workloads in minutes: easy for you to get started running
Kubernetes on EKS and to launch standard clusters in your organisation.

At the end of this, you will have a Kubernetes cluster including control
plane, worker nodes, and all of the software needed for code deployment,
monitoring, and logging.

## Quick Start to gitops

[gitops][gitops] is a way to do Kubernetes application delivery. It
works by using Git as a single source of truth for Kubernetes resources
and everything else. With Git at the center of your delivery pipelines,
you and your team can make pull requests to accelerate and simplify
application deployments and operations tasks to Kubernetes.

[gitops]: https://www.weave.works/technologies/gitops/

Using gitops Quick Starts will get you set up in next to no time. You
will benefit from a setup that is based on the experience of companies
who run workloads at scale.

## Prerequisites

To use EKS, you need to have your [AWS account][aws-account] set up.

Next, you will have to have the following tools installed:

- [AWS CLI][aws-cli]: at least `1.16.156` - older versions will require
  [AWS IAM Authenticator][aws-iam-authenticator] to be installed too
- a specific version of [kubectl][aws-kubectl] which works with
  EKS

[aws-account]: https://aws.amazon.com/account/
[aws-cli]: https://docs.aws.amazon.com/cli/latest/userguide/cli-chap-install.html
[aws-iam-authenticator]: https://github.com/kubernetes-sigs/aws-iam-authenticator
[aws-kubectl]: https://docs.aws.amazon.com/eks/latest/userguide/install-kubectl.html

### Getting ready for gitops

The main point of gitops is to keep everything (config, alerts, dashboards,
apps, literally everything) in Git and use it as a single source of truth.
To keep your cluster configuration in Git, please go ahead and create an
_empty_ repository. On GitHub, for example, follow [these steps][github-repo].

[github-repo]: https://help.github.com/articles/create-a-repo

## Standing up your cluster

First we follow the [usual steps](/introduction/) to stand up a cluster on EKS.
Please review the list of flags to see if you need to tweak it for your
purposes. In essence it is going to be a variation of:

```console
eksctl create cluster
```

Once it is finished, you should be able to check the cluster contents and
see some system workloads:

```console
kubectl get nodes
```

```console
NAME                                              STATUS   ROLES    AGE   VERSION
ip-192-168-15-6.eu-central-1.compute.internal     Ready    <none>   39s   v1.13.8-eks-cd3eb0
ip-192-168-64-189.eu-central-1.compute.internal   Ready    <none>   38s   v1.13.8-eks-cd3eb0
```

```console
$ kubectl get pods --all-namespaces
NAMESPACE     NAME                       READY   STATUS    RESTARTS   AGE
kube-system   aws-node-l8mk7             1/1     Running   0          45s
kube-system   aws-node-s2p2c             1/1     Running   0          45s
kube-system   coredns-7d7755744b-f88w7   1/1     Running   0          45s
kube-system   coredns-7d7755744b-qgc6r   1/1     Running   0          45s
kube-system   kube-proxy-kg57w           1/1     Running   0          45s
kube-system   kube-proxy-qzcmk           1/1     Running   0          45s
```

## Enabling a gitops operator

The following command will set up your cluster with:

- [Flux](https://github.com/fluxcd/flux),
- [Flux Helm Operator](https://github.com/fluxcd/helm-operator) with Helm v3 support,

and add their manifests to Git, so you can configure them through pull
requests.

The most important ingredient using `eksctl enable repo` is your config
repository (which will include your workload manifests, HelmReleases, etc).
You can start with an empty repository and push that to Git,
or use the one you intend to deploy to the cluster.

![Install Flux](img/gitops-diagram1.svg#content)
![Deploying with gitops](img/gitops-diagram2.svg#content)

Run this command from any directory in your file system. `eksctl` will clone
your repository in a temporary directory that will be removed later.

```console
<<<<<<< HEAD
    eksctl enable repo \
        --git-url git@github.com:example/my-eks-config \
        --git-email <username>@users.noreply.github.com \
        --cluster your-cluster-name \
        --region your-cluster-region
=======
eksctl enable repo \
    --git-url git@github.com:example/my-eks-config \
    --git-email your@email.com \
    --cluster your-cluster-name \
    --region your-cluster-region
>>>>>>> 179182bd
```

Let us go through the specified arguments one by one:

- `--git-url`: this points to a Git URL where the configuration for
  your cluster will be stored. This will contain config for the
  workloads and infrastructure later on.
- `--git-email`: the email used to commit changes to your config
  repository.
- `--cluster`: the name of your cluster. Use `eksctl get cluster`
  to see all clusters in your default region.
- `--region`: the region of your cluster.

There are more arguments and options, please refer to the
[gitops reference of eksctl](/usage/gitops/)
which details all the flags and resulting directory structure.

The command will take a while to run and it's a good idea to scan
the output. You will note a similar bit of information in the log
like this one:

```console
[ℹ]  Flux will only operate properly once it has write-access to the Git repository
...
[ℹ]  please configure git@github.com:YOURUSER/eks-quickstart-app-dev.git so that the following Flux SSH public key has write access to it
ssh-rsa AAAAB3NzaC1yc2EAAAADAQABAAABAQC8msUDG9tEEWHKKJw1o8BpwfMkCvCepeUSMa9iTVK6Bmxeu2pA/ivBS8Qgx/Lg8Jnu4Gk2RbXYMt3KL3/lcIezLwqipGmVvLgBLvUccbBpeUpWt+SlW2LMwcMOnhF3n86VOYjaRPggoPtWfLhFIfnkvKOFLHPRYS3nqyYspFeCGUmOzQim+JAWokf4oGOOX4SNzRKjusboh93oy8fvWk8SrtSwLBWXOKu+kKXC0ecZJK7G0jW91qb40QvB+VeSAbfk8LJZcXGWWvWa3W0/woKzGNWBPZz+pGuflUjVwQG5GoOq5VVWu71gmXoXBS3bUNqlu6nDobd2LlqiXNViaszX
```

Copy the lines starting with `ssh-rsa` and give it read/write access to your
repository. For example, in GitHub, by adding it as a deploy key. There you
can easily do this in the `Settings > Deploy keys > Add deploy key`. Just
make sure you check `Allow write access` as well.

The next time Flux syncs from Git, it will start updating the cluster
and actively deploying.

If you run `git pull` next, you will see that eksctl has committed them to your
config repository already.

In our case we are going to see these new arrivals (flux and helm operator) running in the cluster:

```console
$ kubectl get pods --all-namespaces
NAMESPACE              NAME                                                      READY   STATUS                       RESTARTS   AGE
flux                   flux-56b5664cdd-nfzx2                                     1/1     Running                      0          11m
flux                   flux-helm-operator-6bc7c85bb5-l2nzn                       1/1     Running                      0          11m
flux                   memcached-958f745c-dqllc                                  1/1     Running                      0          11m
kube-system            aws-node-l49ct                                            1/1     Running                      0          14m
kube-system            coredns-7d7755744b-4jkp6                                  1/1     Running                      0          21m
kube-system            coredns-7d7755744b-ls5d9                                  1/1     Running                      0          21m
kube-system            kube-proxy-wllff                                          1/1     Running                      0          14m
```

All of the cluster configuration can be easily edited in Git now.
Welcome to a fully gitopsed world!

## Enabling a Quick Start profile

The following command will set up your cluster with the `app-dev` profile,
the first gitops Quick Start. All of the config files you need for a
production-ready cluster will be in the git repo you have provided and
those components will be deployed to your cluster. When you make changes
in the configuration they will be reflected on your cluster.

![Enabling a profile](img/gitops-diagram3.svg#content)

Run this command from any directory in your file system. `eksctl` will clone
your repository in a temporary directory that will be removed later.

```console
<<<<<<< HEAD
enable profile app-dev \
        --git-url git@github.com:example/my-eks-config \
        --git-email <username>@users.noreply.github.com \
        --cluster your-cluster-name \
        --region your-cluster-region
=======
eksctl enable profile app-dev \
    --git-url git@github.com:example/my-eks-config \
    --git-email your@email.com \
    --cluster your-cluster-name \
    --region your-cluster-region
>>>>>>> 179182bd
```

Let us go through the specified arguments one by one:

- `--git-url`: this points to a Git URL where the configuration for
  your cluster will be stored. This will contain config for the
  workloads and infrastructure later on.
- `--git-email`: the email used to commit changes to your config
  repository.
- `--cluster`: the name of your cluster. Use `eksctl get cluster`
  to see all clusters in your default region.
- `--region`: the region of your cluster.
- positional argument: this is the name of one of the profiles we
  put together, so you can easily pick and choose and will not have
  to start from scratch every time. We use `app-dev` here.

There are more arguments and options, please refer to the
[gitops reference of eksctl](/usage/gitops/)
which details all the flags and resulting directory structure.

This will load gitops Quick Start manifests into your repo. It will use
templating to add your cluster name and region to the configuration so that
cluster components that need those values can work (e.g. `alb-ingress`).

In our case we are going to see these new arrivals in the cluster:

```console
$ kubectl get pods --all-namespaces
NAMESPACE              NAME                                                      READY   STATUS                       RESTARTS   AGE
amazon-cloudwatch      cloudwatch-agent-qtdmc                                    1/1     Running                      0          4m28s
amazon-cloudwatch      fluentd-cloudwatch-4rwwr                                  1/1     Running                      0          4m28s
demo                   podinfo-75b8547f78-56dll                                  1/1     Running                      0          103s
flux                   flux-56b5664cdd-nfzx2                                     1/1     Running                      0          11m
flux                   flux-helm-operator-6bc7c85bb5-l2nzn                       1/1     Running                      0          11m
flux                   memcached-958f745c-dqllc                                  1/1     Running                      0          11m
kube-system            alb-ingress-controller-6b64bcbbd8-6l7kf                   1/1     Running                      0          4m28s
kube-system            aws-node-l49ct                                            1/1     Running                      0          14m
kube-system            cluster-autoscaler-5b8c96cd98-26z5f                       1/1     Running                      0          4m28s
kube-system            coredns-7d7755744b-4jkp6                                  1/1     Running                      0          21m
kube-system            coredns-7d7755744b-ls5d9                                  1/1     Running                      0          21m
kube-system            kube-proxy-wllff                                          1/1     Running                      0          14m
kubernetes-dashboard   dashboard-metrics-scraper-f7b5dbf7d-rm5z7                 1/1     Running                      0          4m28s
kubernetes-dashboard   kubernetes-dashboard-7447f48f55-94rhg                     1/1     Running                      0          4m28s
monitoring             alertmanager-prometheus-operator-alertmanager-0           2/2     Running                      0          78s
monitoring             metrics-server-7dfc675884-q9qps                           1/1     Running                      0          4m24s
monitoring             prometheus-operator-grafana-9bb769cf-pjk4r                2/2     Running                      0          89s
monitoring             prometheus-operator-kube-state-metrics-79f476bff6-r9m2s   1/1     Running                      0          89s
monitoring             prometheus-operator-operator-58fcb66576-6dwpg             1/1     Running                      0          89s
monitoring             prometheus-operator-prometheus-node-exporter-tllwl        1/1     Running                      0          89s
monitoring             prometheus-prometheus-operator-prometheus-0               3/3     Running                      1          72s
```

## Your gitops cluster

Welcome to your fully gitopsed cluster. By choosing the `app-dev` Quick
Start profile, you will now also have the following components running
in your cluster:

- ALB ingress controller -- to easily expose services to the World.
- [Cluster autoscaler](https://github.com/kubernetes/autoscaler/tree/master/cluster-autoscaler) -- to [automatically add/remove nodes](https://aws.amazon.com/premiumsupport/knowledge-center/eks-cluster-autoscaler-setup/) to/from your cluster based on its usage.
- [Prometheus](https://prometheus.io/) (its [Alertmanager](https://prometheus.io/docs/alerting/alertmanager/), its [operator](https://github.com/coreos/prometheus-operator), its [`node-exporter`](https://github.com/prometheus/node_exporter), [`kube-state-metrics`](https://github.com/kubernetes/kube-state-metrics), and [`metrics-server`](https://github.com/kubernetes-incubator/metrics-server)) -- for powerful metrics & alerts.
- [Grafana](https://grafana.com) -- for a rich way to visualize metrics via dashboards you can create, explore, and share.
- [Kubernetes dashboard](https://kubernetes.io/docs/tasks/access-application-cluster/web-ui-dashboard/) -- Kubernetes' standard dashboard.
- [Fluentd](https://www.fluentd.org/) & Amazon's [CloudWatch agent](https://aws.amazon.com/cloudwatch/) -- for cluster & containers' [log collection, aggregation & analytics in CloudWatch](https://docs.aws.amazon.com/AmazonCloudWatch/latest/monitoring/Container-Insights-setup-logs.html).
- [podinfo](https://github.com/stefanprodan/podinfo) --  a toy demo application.

It's easy to confirm if all of this is up and running for you. Let's
check `podinfo` and see if it's up.

```console
kubectl get service --namespace demo
```

```console
NAME      TYPE        CLUSTER-IP       EXTERNAL-IP   PORT(S)    AGE
podinfo   ClusterIP   10.100.255.220   <none>        9898/TCP   2m
```

Now let's port-forward the service, so we can easily access it:

```console
kubectl port-forward -n demo svc/podinfo 9898:9898
```

If you open `localhost:9898` in your browser, you will see

![podinfo up and running](img/podinfo-screenshot.png)

Congratulations to your gitopsed cluster on EKS!

## Advanced setups

### Creating a cluster with Gitops in one command

If you already have experience with Gitops in eksctl you might want to create a cluster with a Gitops setup at once. To
do that, simply add the Gitops configuration to the cluster's config file like in the example below:

```YAML
---
apiVersion: eksctl.io/v1alpha5
kind: ClusterConfig

metadata:
  name: cluster-21
  region: eu-north-1

# other cluster config ...

git:
  repo:
    url: "git@github.com:myorg/cluster-21.git"
    branch: master
    fluxPath: "flux/"
    user: "gitops"
    email: "<username>@users.noreply.github.com"
  operator:
    namespace: "flux"
    withHelm: true
  bootstrapProfile:
    source: app-dev
    revision: master
```

This configuration will install Flux and Helm, and set up the repo `git@github.com:myorg/cluster-21.git` so that any
Kubernetes manifest added there will automatically be picked up and applied to your cluster by Flux. Once the cluster is
created, the repo will also contain the manifests used to install Flux and Helm, so any further configuration can be
done directly in a Gitops way! Just modify the manifests, commit the changes and push them to the repo.


### Handcrafting your configuration

`eksctl enable profile` can largely be decomposed into

1. `eksctl generate profile`
2. `git commit`
3. `git push`

In this section we will use `eksctl generate profile`, so you can easily
handcraft your workloads' configuration locally, before pushing these to manage
them in Git.

During the previous call (`eksctl enable repo`), we instructed Flux
to watch a repository and deploy changes to the cluster. This
repository is where the workloads are defined. Now we will add
the config of the infrastructure tooling as well.

`eksctl` has the ability to use a base config for for the
infrastructure tooling, also known as a Quick Start profile. So if your
organisation already has experience in setting up clusters and use the
same defaults, it makes sense to use those as a profile. You could
be entirely starting from scratch here too. What we will do in this part
of the tutorial is using `weaveworks/eks-quickstart-app-dev`, which is
the `app-dev` gitops Quick Start profile. To create your own profile
check out [the documentation](/usage/gitops/#creating-your-own-quick-start-profile).

Now please run:

```console
eksctl generate profile \
    --cluster wonderful-wardrobe-1565767990 \
    --profile-source https://github.com/weaveworks/eks-quickstart-app-dev.git \
    --profile-path ~/dev/flux-get-started/cluster-config
```

Let's break this down here. `eksctl generate profile` at the very
least wants:

- `--cluster`: the name of the cluster - check `eksctl get cluster`
  to see what the name of yours is
- `--profile-source`: the Git URL of the Quick Start profile to deploy to the cluster
- `--profile-path`: a local path: this is an empty new directory
  (here `cluster-config`) you create in your local checkout of
  the config repository, which we used in the previous command

The Quick Start profile can be something you and your organisation
tailored to your needs, but can be something like our [app-dev
Quick Start profile][eks-quickstart-app-dev] as well. It is meant
to be a starting point for clusters you can iterate over.

So after all this preface, what happens when we run the command?
`eksctl` will check out the Quick Start profile (here we use
[app-dev profile][eks-quickstart-app-dev]) in an empty
sub-directory (`cluster-config`) of the local checkout of your repo
 `flux-get-started`.

[eks-quickstart-app-dev]: https://github.com/weaveworks/eks-quickstart-app-dev

All that is left now to get our cluster components managed by Flux
is to commit them to our config repository:

```console
cd ~/dev/flux-get-started/cluster-config
git add .
git commit -m "add cluster config"
git push
```

Flux will pick this up in its next sync and make the changes to your
cluster.

In our case we are going to see these new arrivals in the cluster:

```console
kubectl get pods --namespace kubernetes-dashboard
```

```console
kubernetes-dashboard   dashboard-metrics-scraper-f7b5dbf7d-kwz7n   1/1     Running   0          4m
kubernetes-dashboard   kubernetes-dashboard-7447f48f55-2pl66       1/1     Running   0          4m
```

All of the cluster configuration can be easily edited in Git now.
Welcome to a fully gitopsed world!

## Conclusion

We look forward to hearing your thoughts and feedback. Please [get
in touch](/community/) and let us know how things worked out for you.<|MERGE_RESOLUTION|>--- conflicted
+++ resolved
@@ -104,19 +104,11 @@
 your repository in a temporary directory that will be removed later.
 
 ```console
-<<<<<<< HEAD
-    eksctl enable repo \
-        --git-url git@github.com:example/my-eks-config \
-        --git-email <username>@users.noreply.github.com \
-        --cluster your-cluster-name \
-        --region your-cluster-region
-=======
 eksctl enable repo \
     --git-url git@github.com:example/my-eks-config \
-    --git-email your@email.com \
+    --git-email <username>@users.noreply.github.com \
     --cluster your-cluster-name \
     --region your-cluster-region
->>>>>>> 179182bd
 ```
 
 Let us go through the specified arguments one by one:
@@ -187,19 +179,11 @@
 your repository in a temporary directory that will be removed later.
 
 ```console
-<<<<<<< HEAD
-enable profile app-dev \
-        --git-url git@github.com:example/my-eks-config \
-        --git-email <username>@users.noreply.github.com \
-        --cluster your-cluster-name \
-        --region your-cluster-region
-=======
 eksctl enable profile app-dev \
     --git-url git@github.com:example/my-eks-config \
-    --git-email your@email.com \
+    --git-email <username>@users.noreply.github.com \
     --cluster your-cluster-name \
     --region your-cluster-region
->>>>>>> 179182bd
 ```
 
 Let us go through the specified arguments one by one:
