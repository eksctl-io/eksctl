--- conflicted
+++ resolved
@@ -116,13 +116,7 @@
       - docker-run:
           cmd: go mod download
       - docker-run:
-<<<<<<< HEAD
-          cmd: make test build
-=======
-          cmd: make check-all-generated-files-up-to-date
-      - docker-run:
           cmd: make circleci-test build
->>>>>>> c062d514
       - docker-run:
           cmd: make build-integration-test
       - docker-run:
