--- conflicted
+++ resolved
@@ -159,10 +159,7 @@
 				Expect(err).NotTo(HaveOccurred())
 
 				cfg := cmd.ClusterConfig
-<<<<<<< HEAD
-=======
 				Expect(err).NotTo(HaveOccurred())
->>>>>>> ad4b972a
 				Expect(cfg.Metadata.Name).NotTo(BeEmpty())
 				Expect(cfg.Metadata.Region).NotTo(BeEmpty())
 				Expect(cfg.Metadata.Region).To(Equal(cmd.ProviderConfig.Region))
